use blake2::{Blake2b, Digest};
use models::casper::v1::deploy_response::Message as DeployResponseMessage;
use models::casper::v1::deploy_service_client::DeployServiceClient;
use models::casper::v1::exploratory_deploy_response::Message as ExploratoryDeployResponseMessage;
use models::casper::v1::is_finalized_response::Message as IsFinalizedResponseMessage;
use models::casper::v1::propose_response::Message as ProposeResponseMessage;
use models::casper::v1::propose_service_client::ProposeServiceClient;
<<<<<<< HEAD
use models::casper::{DeployDataProto, ExploratoryDeployQuery, IsFinalizedQuery, ProposeQuery};
=======
use models::casper::{
    BlocksQuery, DeployDataProto, ExploratoryDeployQuery, IsFinalizedQuery, LightBlockInfo,
    ProposeQuery,
};
>>>>>>> 8bd0831d
use models::rhoapi::Par;
use models::ByteString;
use prost::Message;
use secp256k1::{Message as Secp256k1Message, Secp256k1, SecretKey};
<<<<<<< HEAD
use std::time::{Duration, SystemTime, UNIX_EPOCH};
use tokio::time::sleep;
use typenum::U32;
=======
use serde::{Deserialize, Serialize};
use std::time::{SystemTime, UNIX_EPOCH};
use typenum::U32;

#[derive(Debug, Clone, Serialize, Deserialize)]
pub struct DeployInfo {
    pub deploy_id: String,
    pub block_hash: Option<String>,
    pub sender: Option<String>,
    pub seq_num: Option<u64>,
    pub sig: Option<String>,
    pub sig_algorithm: Option<String>,
    pub shard_id: Option<String>,
    pub version: Option<u64>,
    pub timestamp: Option<u64>,
    pub status: DeployStatus,
}

#[derive(Debug, Clone, Serialize, Deserialize, PartialEq)]
pub enum DeployStatus {
    Pending,       // Deploy submitted but not yet in a block
    Included,      // Deploy included in a block
    NotFound,      // Deploy ID not found
    Error(String), // Error occurred
}
>>>>>>> 8bd0831d

/// Client for interacting with the F1r3fly API
pub struct F1r3flyApi<'a> {
    signing_key: SecretKey,
    node_host: &'a str,
    grpc_port: u16,
}

impl<'a> F1r3flyApi<'a> {
    /// Creates a new F1r3fly API client
    ///
    /// # Arguments
    ///
    /// * `signing_key` - Hex-encoded private key for signing deploys
    /// * `node_host` - Hostname or IP address of the F1r3fly node
    /// * `grpc_port` - gRPC port for the node's API service
    ///
    /// # Returns
    ///
    /// A new `F1r3flyApi` instance
    pub fn new(signing_key: &str, node_host: &'a str, grpc_port: u16) -> Self {
        F1r3flyApi {
            signing_key: SecretKey::from_slice(&hex::decode(signing_key).unwrap()).unwrap(),
            node_host,
            grpc_port,
        }
    }

    /// Deploys Rholang code to the F1r3fly node
    ///
    /// # Arguments
    ///
    /// * `rho_code` - Rholang source code to deploy
    /// * `use_bigger_phlo_price` - Whether to use a larger phlo limit
    /// * `language` - Language of the deploy (typically "rholang")
    ///
    /// # Returns
    ///
    /// The deploy ID if successful, otherwise an error
    pub async fn deploy(
        &self,
        rho_code: &str,
        use_bigger_phlo_price: bool,
        language: &str,
    ) -> Result<String, Box<dyn std::error::Error>> {
        let phlo_limit: i64 = if use_bigger_phlo_price {
            5_000_000_000
        } else {
            50_000
        };

        // Get current block number for VABN (solves Block 50 issue)
        let current_block = match self.get_current_block_number().await {
            Ok(block_num) => {
                println!("🔢 Current block: {}", block_num);
                println!(
                    "✅ Setting validity window: blocks {} to {} (50-block window)",
                    block_num,
                    block_num + 50
                );
                block_num
            }
            Err(e) => {
                println!(
                    "⚠️  Warning: Could not get current block number ({}), using VABN=0",
                    e
                );
                println!("⚠️  This may cause Block 50 issues if blockchain has > 50 blocks");
                0
            }
        };

        // Build and sign the deployment
<<<<<<< HEAD
        let deployment =
            self.build_deploy_msg(rho_code.to_string(), phlo_limit, language.to_string());
=======
        let deployment = self.build_deploy_msg(
            rho_code.to_string(),
            phlo_limit,
            language.to_string(),
            current_block,
        );
>>>>>>> 8bd0831d

        // Connect to the F1r3fly node
        let mut deploy_service_client =
            DeployServiceClient::connect(format!("http://{}:{}/", self.node_host, self.grpc_port))
                .await?;

        // Send the deploy
        let deploy_response = deploy_service_client.do_deploy(deployment).await?;

        // Process the response
        let deploy_message = deploy_response
            .get_ref()
            .message
            .as_ref()
            .ok_or("Deploy result not found")?;

        match deploy_message {
            DeployResponseMessage::Error(service_error) => Err(service_error.clone().into()),
<<<<<<< HEAD
            DeployResponseMessage::Result(result) => Ok(result.clone()),
=======
            DeployResponseMessage::Result(result) => {
                // Extract the deploy ID from the response - handle various formats
                let cleaned_result = result.trim();

                // Try different possible prefixes and formats
                if let Some(deploy_id) = cleaned_result.strip_prefix("Success! DeployId is: ") {
                    Ok(deploy_id.trim().to_string())
                } else if let Some(deploy_id) =
                    cleaned_result.strip_prefix("Success!\nDeployId is: ")
                {
                    Ok(deploy_id.trim().to_string())
                } else if cleaned_result.starts_with("Success!") {
                    // Look for any long hex string in the response
                    let lines: Vec<&str> = cleaned_result.lines().collect();
                    for line in lines {
                        let trimmed = line.trim();
                        if trimmed.len() > 64 && trimmed.chars().all(|c| c.is_ascii_hexdigit()) {
                            return Ok(trimmed.to_string());
                        }
                    }
                    Err(format!("Could not extract deploy ID from response: {}", result).into())
                } else {
                    // Assume it's already just the deploy ID
                    Ok(cleaned_result.to_string())
                }
            }
>>>>>>> 8bd0831d
        }
    }

    /// Executes Rholang code without committing to the blockchain (exploratory deployment)
    ///
    /// # Arguments
    ///
    /// * `rho_code` - Rholang source code to execute
    /// * `block_hash` - Optional block hash to use as reference
    /// * `use_pre_state_hash` - Whether to use pre-state hash instead of post-state hash
    ///
    /// # Returns
    ///
    /// A tuple of (result data as JSON string, block info) if successful, otherwise an error
    pub async fn exploratory_deploy(
        &self,
        rho_code: &str,
        block_hash: Option<&str>,
        use_pre_state_hash: bool,
    ) -> Result<(String, String), Box<dyn std::error::Error>> {
        // Connect to the F1r3fly node
        let mut deploy_service_client =
            DeployServiceClient::connect(format!("http://{}:{}/", self.node_host, self.grpc_port))
                .await?;

        // Build the exploratory deploy query
        let query = ExploratoryDeployQuery {
            term: rho_code.to_string(),
            block_hash: block_hash.unwrap_or("").to_string(),
            use_pre_state_hash,
        };

        // Send the exploratory deploy
        let response = deploy_service_client.exploratory_deploy(query).await?;

        // Process the response
        let message = response
            .get_ref()
            .message
            .as_ref()
            .ok_or("Exploratory deploy result not found")?;

        match message {
            ExploratoryDeployResponseMessage::Error(service_error) => {
                Err(service_error.clone().into())
            }
            ExploratoryDeployResponseMessage::Result(result) => {
                // Format the Par data structure to a readable string
                let data = {
                    let mut result_str = String::new();

                    // Process the data
                    if !result.post_block_data.is_empty() {
                        for (i, par) in result.post_block_data.iter().enumerate() {
                            if i > 0 {
                                result_str.push_str("\n");
                            }
                            // We're using a simplified representation of the Par data
                            // A more sophisticated approach would be to recursively traverse the structure
                            match extract_par_data(par) {
                                Some(data) => result_str.push_str(&data),
                                None => result_str
                                    .push_str(&format!("Result {}: Complex data structure", i + 1)),
                            }
                        }
                    } else {
                        result_str = "No data returned".to_string();
                    }

                    result_str
                };

                // Format the block info to a readable string
                let block_info = {
                    if let Some(block) = &result.block {
                        format!(
                            "Block hash: {}, Block number: {}",
                            block.block_hash, block.block_number
                        )
                    } else {
                        "No block info".to_string()
                    }
                };

                Ok((data, block_info))
            }
        }
    }

    /// Sends a proposal to the network to create a new block
    ///
    /// # Returns
    ///
    /// The block hash of the proposed block if successful, otherwise an error
    pub async fn propose(&self) -> Result<String, Box<dyn std::error::Error>> {
        // Connect to the F1r3fly node's propose service
        let mut propose_client =
            ProposeServiceClient::connect(format!("http://{}:{}/", self.node_host, self.grpc_port))
                .await?;

        // Send the propose request
        let propose_response = propose_client
            .propose(ProposeQuery { is_async: false })
            .await?
            .into_inner();

        // Process the response
        let message = propose_response.message.ok_or("Missing propose response")?;

        match message {
            ProposeResponseMessage::Result(block_hash) => {
                // Extract the block hash from the response
                if let Some(hash) = block_hash
                    .strip_prefix("Success! Block ")
                    .and_then(|s| s.strip_suffix(" created and added."))
                {
                    Ok(hash.to_string())
                } else {
                    Ok(block_hash) // Return the full message if we can't extract the hash
                }
            }
            ProposeResponseMessage::Error(error) => {
                Err(format!("Propose error: {:?}", error).into())
            }
        }
    }

    /// Performs a full deployment cycle: deploy and propose
    ///
    /// # Arguments
    ///
    /// * `rho_code` - Rholang source code to deploy
    /// * `use_bigger_phlo_price` - Whether to use a larger phlo limit
    /// * `language` - Language of the deploy (typically "rholang")
    ///
    /// # Returns
    ///
    /// The block hash if successful, otherwise an error
    pub async fn full_deploy(
        &self,
        rho_code: &str,
        use_bigger_phlo_price: bool,
        language: &str,
    ) -> Result<String, Box<dyn std::error::Error>> {
        // First deploy the code
        self.deploy(rho_code, use_bigger_phlo_price, language)
            .await?;

        // Then propose a block
        self.propose().await
    }

    /// Checks if a block is finalized, with retry logic
    ///
    /// # Arguments
    ///
    /// * `block_hash` - The hash of the block to check
    /// * `max_attempts` - Maximum number of retry attempts (default: 12)
    /// * `retry_delay_sec` - Delay between retries in seconds (default: 5)
    ///
    /// # Returns
    ///
    /// true if the block is finalized, false if the block is not finalized after all retry attempts
    pub async fn is_finalized(
        &self,
        block_hash: &str,
        max_attempts: u32,
        retry_delay_sec: u64,
    ) -> Result<bool, Box<dyn std::error::Error>> {
        let mut attempts = 0;

        loop {
            attempts += 1;

            // Connect to the F1r3fly node
            let mut deploy_service_client = DeployServiceClient::connect(format!(
                "http://{}:{}/",
                self.node_host, self.grpc_port
            ))
            .await?;

            // Query if the block is finalized
            let query = IsFinalizedQuery {
                hash: block_hash.to_string(),
            };

<<<<<<< HEAD
            // Send the query
            let response = deploy_service_client.is_finalized(query).await?;

            // Process the response
            let message = response
                .get_ref()
                .message
                .as_ref()
                .ok_or("is_finalized result not found")?;

            match message {
                IsFinalizedResponseMessage::Error(service_error) => {
                    return Err(service_error.clone().into());
=======
            match deploy_service_client.is_finalized(query).await {
                Ok(response) => {
                    let finalized_response = response.get_ref();
                    if let Some(message) = &finalized_response.message {
                        match message {
                            IsFinalizedResponseMessage::Error(_) => {
                                return Err("Error checking finalization status".into());
                            }
                            IsFinalizedResponseMessage::IsFinalized(is_finalized) => {
                                if *is_finalized {
                                    return Ok(true);
                                }
                            }
                        }
                    }
>>>>>>> 8bd0831d
                }
                Err(_) => {
                    if attempts >= max_attempts {
                        return Err("Failed to connect to node after maximum attempts".into());
                    }
                }
            }

            if attempts >= max_attempts {
                return Ok(false);
            }

            // Wait before retrying
            tokio::time::sleep(tokio::time::Duration::from_secs(retry_delay_sec)).await;
        }
    }

    /// Get the block hash for a given deploy ID by querying the HTTP API
    ///
    /// # Arguments
    ///
    /// * `deploy_id` - The deploy ID to look up
    /// * `http_port` - The HTTP port for the deploy API endpoint
    ///
    /// # Returns
    ///
    /// Some(block_hash) if the deploy is included in a block, None if not yet included, or an error
    pub async fn get_deploy_block_hash(
        &self,
        deploy_id: &str,
        http_port: u16,
    ) -> Result<Option<String>, Box<dyn std::error::Error>> {
        let url = format!(
            "http://{}:{}/api/deploy/{}",
            self.node_host, http_port, deploy_id
        );
        let client = reqwest::Client::new();

        match client.get(&url).send().await {
            Ok(response) => {
                if response.status().is_success() {
                    let deploy_info: serde_json::Value = response.json().await?;

                    // Extract blockHash from the response
                    if let Some(block_hash) = deploy_info.get("blockHash").and_then(|v| v.as_str())
                    {
                        Ok(Some(block_hash.to_string()))
                    } else {
                        Ok(None) // Deploy exists but no blockHash yet
                    }
                } else if response.status().as_u16() == 404 {
                    Ok(None) // Deploy not found yet
                } else {
                    let status = response.status();
                    let error_body = response
                        .text()
                        .await
                        .unwrap_or_else(|_| "Unable to read response body".to_string());

                    // Handle the case where the deploy exists but isn't in a block yet
                    if error_body.contains("Couldn't find block containing deploy with id:") {
                        Ok(None) // Deploy exists but not in a block yet
                    } else {
                        Err(format!(
                            "HTTP error {}: {} - Response: {}",
                            status,
                            status.canonical_reason().unwrap_or("Unknown"),
                            error_body
                        )
                        .into())
                    }
                }
            }
            Err(e) => Err(format!("Network error: {}", e).into()),
        }
    }

    /// Gets comprehensive information about a deploy by ID
    ///
    /// # Arguments
    ///
    /// * `deploy_id` - The deploy ID to look up
    /// * `http_port` - HTTP port for API queries
    ///
    /// # Returns
    ///
    /// DeployInfo struct with deploy details and status
    pub async fn get_deploy_info(
        &self,
        deploy_id: &str,
        http_port: u16,
    ) -> Result<DeployInfo, Box<dyn std::error::Error>> {
        let url = format!(
            "http://{}:{}/api/deploy/{}",
            self.node_host, http_port, deploy_id
        );
        let client = reqwest::Client::new();

        match client.get(&url).send().await {
            Ok(response) => {
                if response.status().is_success() {
                    let deploy_data: serde_json::Value = response.json().await?;

                    // Parse the response into DeployInfo
                    let deploy_info = DeployInfo {
                        deploy_id: deploy_id.to_string(),
                        block_hash: deploy_data
                            .get("blockHash")
                            .and_then(|v| v.as_str())
                            .map(|s| s.to_string()),
                        sender: deploy_data
                            .get("sender")
                            .and_then(|v| v.as_str())
                            .map(|s| s.to_string()),
                        seq_num: deploy_data.get("seqNum").and_then(|v| v.as_u64()),
                        sig: deploy_data
                            .get("sig")
                            .and_then(|v| v.as_str())
                            .map(|s| s.to_string()),
                        sig_algorithm: deploy_data
                            .get("sigAlgorithm")
                            .and_then(|v| v.as_str())
                            .map(|s| s.to_string()),
                        shard_id: deploy_data
                            .get("shardId")
                            .and_then(|v| v.as_str())
                            .map(|s| s.to_string()),
                        version: deploy_data.get("version").and_then(|v| v.as_u64()),
                        timestamp: deploy_data.get("timestamp").and_then(|v| v.as_u64()),
                        status: DeployStatus::Included,
                    };
                    Ok(deploy_info)
                } else if response.status().as_u16() == 404 {
                    Ok(DeployInfo {
                        deploy_id: deploy_id.to_string(),
                        block_hash: None,
                        sender: None,
                        seq_num: None,
                        sig: None,
                        sig_algorithm: None,
                        shard_id: None,
                        version: None,
                        timestamp: None,
                        status: DeployStatus::NotFound,
                    })
                } else {
                    let status = response.status();
                    let error_body = response
                        .text()
                        .await
                        .unwrap_or_else(|_| "Unable to read response body".to_string());

                    // Handle the case where the deploy exists but isn't in a block yet
                    if error_body.contains("Couldn't find block containing deploy with id:") {
                        Ok(DeployInfo {
                            deploy_id: deploy_id.to_string(),
                            block_hash: None,
                            sender: None,
                            seq_num: None,
                            sig: None,
                            sig_algorithm: None,
                            shard_id: None,
                            version: None,
                            timestamp: None,
                            status: DeployStatus::Pending,
                        })
                    } else {
                        Ok(DeployInfo {
                            deploy_id: deploy_id.to_string(),
                            block_hash: None,
                            sender: None,
                            seq_num: None,
                            sig: None,
                            sig_algorithm: None,
                            shard_id: None,
                            version: None,
                            timestamp: None,
                            status: DeployStatus::Error(format!(
                                "HTTP error {}: {}",
                                status, error_body
                            )),
                        })
                    }
                }
            }
            Err(e) => Ok(DeployInfo {
                deploy_id: deploy_id.to_string(),
                block_hash: None,
                sender: None,
                seq_num: None,
                sig: None,
                sig_algorithm: None,
                shard_id: None,
                version: None,
                timestamp: None,
                status: DeployStatus::Error(format!("Network error: {}", e)),
            }),
        }
    }

    /// Gets blocks in the main chain
    ///
    /// # Arguments
    ///
    /// * `depth` - Number of blocks to retrieve from the main chain
    ///
    /// # Returns
    ///
    /// A vector of LightBlockInfo representing blocks in the main chain
    pub async fn show_main_chain(
        &self,
        depth: u32,
    ) -> Result<Vec<LightBlockInfo>, Box<dyn std::error::Error>> {
        use models::casper::v1::block_info_response::Message;
        use models::casper::v1::deploy_service_client::DeployServiceClient;

        // Connect to the F1r3fly node
        let mut deploy_service_client =
            DeployServiceClient::connect(format!("http://{}:{}/", self.node_host, self.grpc_port))
                .await?;

        // Create the query
        let query = BlocksQuery {
            depth: depth as i32,
        };

        // Send the query and collect streaming response
        let mut stream = deploy_service_client
            .show_main_chain(query)
            .await?
            .into_inner();

        let mut blocks = Vec::new();
        while let Some(response) = stream.message().await? {
            if let Some(message) = response.message {
                match message {
                    Message::Error(service_error) => {
                        return Err(
                            format!("gRPC Error: {}", service_error.messages.join("; ")).into()
                        );
                    }
                    Message::BlockInfo(block_info) => {
                        blocks.push(block_info);
                    }
                }
            }
        }

        Ok(blocks)
    }

    /// Gets the current block number from the blockchain
    ///
    /// # Returns
    ///
    /// The current block number if successful, otherwise an error
    pub async fn get_current_block_number(&self) -> Result<i64, Box<dyn std::error::Error>> {
        // Get the most recent block using show_main_chain with depth 1
        let blocks = self.show_main_chain(1).await?;

        if let Some(latest_block) = blocks.first() {
            Ok(latest_block.block_number)
        } else {
            // Fallback to 0 if no blocks found (genesis case)
            Ok(0)
        }
    }

    /// Builds and signs a deploy message
    ///
    /// # Arguments
    ///
    /// * `code` - Rholang source code to deploy
    /// * `phlo_limit` - Maximum amount of phlo to use for execution
    /// * `language` - Language of the deploy (typically "rholang")
    /// * `valid_after_block_number` - Block number after which the deploy is valid
    ///
    /// # Returns
    ///
    /// A signed `DeployDataProto` ready to be sent to the node
    fn build_deploy_msg(
        &self,
        code: String,
        phlo_limit: i64,
        language: String,
        valid_after_block_number: i64,
    ) -> DeployDataProto {
        // Get current timestamp in milliseconds
        let timestamp = SystemTime::now()
            .duration_since(UNIX_EPOCH)
            .expect("Failed to get system time")
            .as_millis() as i64;

        // Create a projection with only the fields used for signature calculation
        // IMPORTANT: The language field is deliberately excluded from signature calculation
        let projection = DeployDataProto {
            term: code.clone(),
            timestamp,
            phlo_price: 1,
            phlo_limit,
            valid_after_block_number,
            shard_id: "root".into(),
            language: String::new(), // Excluded from signature calculation
            sig: prost::bytes::Bytes::new(),
            deployer: prost::bytes::Bytes::new(),
            sig_algorithm: String::new(),
        };

        // Serialize the projection for hashing
        let serialized = projection.encode_to_vec();

        // Hash with Blake2b256
        let digest = blake2b_256_hash(&serialized);

        // Sign the digest with secp256k1
        let secp = Secp256k1::new();
        let message = Secp256k1Message::from_digest(digest.into());
        let signature = secp.sign_ecdsa(&message, &self.signing_key);

        // Get signature in DER format
        let sig_bytes = signature.serialize_der().to_vec();

        // Get the public key in uncompressed format
        let public_key = self.signing_key.public_key(&secp);
        let pub_key_bytes = public_key.serialize_uncompressed().to_vec();

        // Return the complete deploy message
        DeployDataProto {
            term: code,
            timestamp,
            phlo_price: 1,
            phlo_limit,
            valid_after_block_number,
            shard_id: "root".into(),
            language,
            sig: prost::bytes::Bytes::from(sig_bytes),
            sig_algorithm: "secp256k1".into(),
            deployer: prost::bytes::Bytes::from(pub_key_bytes),
        }
    }
}

/// Extracts a simplified string representation from a Par object
fn extract_par_data(par: &Par) -> Option<String> {
    // Check for expressions
    if !par.exprs.is_empty() && par.exprs[0].expr_instance.is_some() {
        // Extract data from the first expression
        let expr = &par.exprs[0];
        if let Some(instance) = &expr.expr_instance {
            match instance {
                // Handle different types of expressions
                models::rhoapi::expr::ExprInstance::GString(s) => Some(format!("\"{}\"", s)),
                models::rhoapi::expr::ExprInstance::GInt(i) => Some(i.to_string()),
                models::rhoapi::expr::ExprInstance::GBool(b) => Some(b.to_string()),
                // Add other types as needed
                _ => Some("Complex expression".to_string()),
            }
        } else {
            None
        }
    }
    // Check for sends
    else if !par.sends.is_empty() {
        Some("Send operation".to_string())
    }
    // Check for receives
    else if !par.receives.is_empty() {
        Some("Receive operation".to_string())
    }
    // Check for news
    else if !par.news.is_empty() {
        Some("New declaration".to_string())
    }
    // Empty or unsupported Par object
    else {
        None
    }
}

/// Computes a Blake2b 256-bit hash of the provided data
fn blake2b_256_hash(data: &[u8]) -> [u8; 32] {
    let mut blake = Blake2b::<U32>::new();
    blake.update(data);
    let hash = blake.finalize();
    let mut result = [0u8; 32];
    result.copy_from_slice(&hash);
    result
}<|MERGE_RESOLUTION|>--- conflicted
+++ resolved
@@ -5,23 +5,14 @@
 use models::casper::v1::is_finalized_response::Message as IsFinalizedResponseMessage;
 use models::casper::v1::propose_response::Message as ProposeResponseMessage;
 use models::casper::v1::propose_service_client::ProposeServiceClient;
-<<<<<<< HEAD
-use models::casper::{DeployDataProto, ExploratoryDeployQuery, IsFinalizedQuery, ProposeQuery};
-=======
 use models::casper::{
     BlocksQuery, DeployDataProto, ExploratoryDeployQuery, IsFinalizedQuery, LightBlockInfo,
     ProposeQuery,
 };
->>>>>>> 8bd0831d
 use models::rhoapi::Par;
 use models::ByteString;
 use prost::Message;
 use secp256k1::{Message as Secp256k1Message, Secp256k1, SecretKey};
-<<<<<<< HEAD
-use std::time::{Duration, SystemTime, UNIX_EPOCH};
-use tokio::time::sleep;
-use typenum::U32;
-=======
 use serde::{Deserialize, Serialize};
 use std::time::{SystemTime, UNIX_EPOCH};
 use typenum::U32;
@@ -47,7 +38,6 @@
     NotFound,      // Deploy ID not found
     Error(String), // Error occurred
 }
->>>>>>> 8bd0831d
 
 /// Client for interacting with the F1r3fly API
 pub struct F1r3flyApi<'a> {
@@ -121,17 +111,12 @@
         };
 
         // Build and sign the deployment
-<<<<<<< HEAD
-        let deployment =
-            self.build_deploy_msg(rho_code.to_string(), phlo_limit, language.to_string());
-=======
         let deployment = self.build_deploy_msg(
             rho_code.to_string(),
             phlo_limit,
             language.to_string(),
             current_block,
         );
->>>>>>> 8bd0831d
 
         // Connect to the F1r3fly node
         let mut deploy_service_client =
@@ -150,9 +135,6 @@
 
         match deploy_message {
             DeployResponseMessage::Error(service_error) => Err(service_error.clone().into()),
-<<<<<<< HEAD
-            DeployResponseMessage::Result(result) => Ok(result.clone()),
-=======
             DeployResponseMessage::Result(result) => {
                 // Extract the deploy ID from the response - handle various formats
                 let cleaned_result = result.trim();
@@ -179,7 +161,6 @@
                     Ok(cleaned_result.to_string())
                 }
             }
->>>>>>> 8bd0831d
         }
     }
 
@@ -366,21 +347,6 @@
                 hash: block_hash.to_string(),
             };
 
-<<<<<<< HEAD
-            // Send the query
-            let response = deploy_service_client.is_finalized(query).await?;
-
-            // Process the response
-            let message = response
-                .get_ref()
-                .message
-                .as_ref()
-                .ok_or("is_finalized result not found")?;
-
-            match message {
-                IsFinalizedResponseMessage::Error(service_error) => {
-                    return Err(service_error.clone().into());
-=======
             match deploy_service_client.is_finalized(query).await {
                 Ok(response) => {
                     let finalized_response = response.get_ref();
@@ -396,7 +362,6 @@
                             }
                         }
                     }
->>>>>>> 8bd0831d
                 }
                 Err(_) => {
                     if attempts >= max_attempts {
