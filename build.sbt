--- conflicted
+++ resolved
@@ -452,12 +452,6 @@
     javaOptions in Test ++= Seq(
       s"-Djna.library.path=../$releaseJnaLibraryPath"
     ),
-<<<<<<< HEAD
-    javaOptions in run ++= Seq(
-      s"-Djna.library.path=../$releaseJnaLibraryPath"
-    ),
-=======
->>>>>>> db8e3939
     // Replace unsupported character `+`
     version in Docker := { version.value.replace("+", "__") },
     mappings in Docker ++= {
