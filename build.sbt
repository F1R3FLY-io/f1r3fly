--- conflicted
+++ resolved
@@ -449,16 +449,6 @@
     daemonUserUid in Docker := None,
     daemonUser in Docker := "daemon",
     dockerExposedPorts := List(40400, 40401, 40402, 40403, 40404),
-<<<<<<< HEAD
-    dockerBuildOptions := Seq(
-    	"--builder",
-    	"default",
-    	"--platform",
-    	"linux/amd64,linux/arm64",
-    	"-t",
-    	"f1r3flyindustries/f1r3fly-rust-node:bitcoin-anchor"
-    ),
-=======
     dockerBuildOptions := {
       val isCrossBuild = sys.env.contains("MULTI_ARCH")
       if (isCrossBuild) {
@@ -468,18 +458,17 @@
           "--platform",
           "linux/amd64,linux/arm64",
           "-t",
-          "f1r3flyindustries/f1r3fly-rust-node:latest"
+          "f1r3flyindustries/f1r3fly-rust-node:bitcoin-anchor"
         )
       } else {
         Seq(
           "--builder",
           "default",
           "-t",
-          "f1r3flyindustries/f1r3fly-rust-node:latest"
+          "f1r3flyindustries/f1r3fly-rust-node:bitcoin-anchor"
         )
       }
     },
->>>>>>> 392c9d7d
     dockerCommands ++= {
       Seq(
         Cmd("LABEL", s"""MAINTAINER="${maintainer.value}""""),
@@ -501,7 +490,8 @@
       "-J--add-opens",
       "-Jjava.base/java.nio=ALL-UNNAMED",
       "-J--add-opens",
-      "-Jjava.base/sun.nio.ch=ALL-UNNAMED"
+      "-Jjava.base/sun.nio.ch=ALL-UNNAMED",
+      "-J-Xms6G -J-Xmx8G -J-Xss256m -J-XX:MaxMetaspaceSize=3G"
     ),
     javaOptions in Test ++= Seq(
       s"-Djna.library.path=../$releaseJnaLibraryPath"
@@ -514,18 +504,6 @@
         .map { case (f, p) => f -> s"$base/$p" }
     },
     mappings in Docker += file("scripts/docker-entrypoint.sh") -> "/opt/docker/bin/docker-entrypoint.sh",
-<<<<<<< HEAD
-    mappings in Docker += file(
-      "rust_libraries/docker/release/aarch64/librspace_plus_plus_rhotypes.so"
-    ) -> "opt/docker/rust_libraries/release/aarch64/librspace_plus_plus_rhotypes.so",
-    mappings in Docker += file(
-      "rust_libraries/docker/release/amd64/librspace_plus_plus_rhotypes.so"
-    )                                                                                 -> "opt/docker/rust_libraries/release/amd64/librspace_plus_plus_rhotypes.so",
-    mappings in Docker += file("rust_libraries/docker/release/aarch64/librholang.so") -> "opt/docker/rust_libraries/release/aarch64/librholang.so",
-    mappings in Docker += file("rust_libraries/docker/release/amd64/librholang.so")   -> "opt/docker/rust_libraries/release/amd64/librholang.so",
-    mappings in Docker += file("rust_libraries/docker/release/aarch64/libbitcoin_anchor_ffi.so") -> "opt/docker/rust_libraries/release/aarch64/libbitcoin_anchor_ffi.so",
-    mappings in Docker += file("rust_libraries/docker/release/amd64/libbitcoin_anchor_ffi.so") -> "opt/docker/rust_libraries/release/amd64/libbitcoin_anchor_ffi.so",
-=======
     mappings in Docker ++= {
       val isCrossBuild = sys.env.contains("MULTI_ARCH")
       if (isCrossBuild) {
@@ -538,7 +516,11 @@
           file("rust_libraries/docker/release/aarch64/librholang.so") -> 
             "opt/docker/rust_libraries/release/aarch64/librholang.so",
           file("rust_libraries/docker/release/amd64/librholang.so") -> 
-            "opt/docker/rust_libraries/release/amd64/librholang.so"
+            "opt/docker/rust_libraries/release/amd64/librholang.so",
+          file("rust_libraries/docker/release/aarch64/libbitcoin_anchor_ffi.so") -> 
+            "opt/docker/rust_libraries/release/aarch64/libbitcoin_anchor_ffi.so",
+          file("rust_libraries/docker/release/amd64/libbitcoin_anchor_ffi.so") -> 
+            "opt/docker/rust_libraries/release/amd64/libbitcoin_anchor_ffi.so"
         )
       } else {
         // Native build: Include only the current architecture
@@ -551,11 +533,12 @@
           file(s"rust_libraries/docker/release/$hostArch/librspace_plus_plus_rhotypes.so") -> 
             s"opt/docker/rust_libraries/release/$hostArch/librspace_plus_plus_rhotypes.so",
           file(s"rust_libraries/docker/release/$hostArch/librholang.so") -> 
-            s"opt/docker/rust_libraries/release/$hostArch/librholang.so"
+            s"opt/docker/rust_libraries/release/$hostArch/librholang.so",
+          file(s"rust_libraries/docker/release/$hostArch/libbitcoin_anchor_ffi.so") -> 
+            s"opt/docker/rust_libraries/release/$hostArch/libbitcoin_anchor_ffi.so"
         )
       }
     },
->>>>>>> 392c9d7d
     // End of sbt-native-packager settings
     connectInput := true,
     outputStrategy := Some(StdoutOutput),
