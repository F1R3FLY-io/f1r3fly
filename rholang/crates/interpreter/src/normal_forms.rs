use std::{cmp::Ordering, collections::BTreeMap};

use bitvec::{order::Lsb0, slice::BitSlice, vec::BitVec};
use itertools::Itertools;
use models::rhoapi::{EMinusMinus, EMod, EPercentPercent, EPlusPlus, var::WildcardMsg};
use prost::Message;

use super::{sort_matcher::Sortable, sorter::*};

/// A parallel composition of Rholang terms.
#[derive(Debug, PartialEq, Eq, Clone, Default, Hash)]
pub struct Par<const N: usize> {
    pub sends: Vec<Send>,
    pub receives: Vec<Receive>,
    pub news: Vec<New>,
    pub exprs: Vec<Expr>,
    pub matches: Vec<Match>,
    pub unforgeables: Vec<GUnforgeable<N>>,
    pub bundles: Vec<Bundle>,
    pub connectives: Vec<Connective<N>>,
    pub locally_free: BitVec,
    pub connective_used: bool,
}

impl<const N: usize> From<Par<N>> for models::rhoapi::Par {
    fn from(value: Par<N>) -> Self {
        Self {
            sends: value.sends.into_iter().map(Into::into).collect(),
            receives: value.receives.into_iter().map(Into::into).collect(),
            news: value.news.into_iter().map(Into::into).collect(),
            exprs: value
                .exprs
                .into_iter()
                .map(|v| models::rhoapi::Expr {
                    expr_instance: Some(v.into()),
                })
                .collect(),
            matches: value
                .matches
                .into_iter()
                .map(|v| models::rhoapi::Match {
                    target: Some(v.target.into()),
                    cases: v.cases.into_iter().map(Into::into).collect(),
                    locally_free: v.locally_free.into_iter().map(Into::into).collect(),
                    connective_used: v.connective_used,
                })
                .collect(),
            unforgeables: value.unforgeables.into_iter().map(|v| v.into()).collect(),
            bundles: value.bundles.into_iter().map(Into::into).collect(),
            connectives: value.connectives.into_iter().map(Into::into).collect(),
            locally_free: value.locally_free.into_iter().map(Into::into).collect(),
            connective_used: value.connective_used,
        }
    }
}

impl<const N: usize> Par<N> {
    pub fn concat_with(&mut self, other: Par<N>) {
        if self.is_nil() {
            // worth it?
            self.clone_from(&other);
            return;
        }
        self.sends.extend(other.sends);
        self.receives.extend(other.receives);
        self.news.extend(other.news);
        self.exprs.extend(other.exprs);
        self.matches.extend(other.matches);
        //This one uses a different form to take advantage of the fact that Unforgeable's are copyable
        self.unforgeables.extend(&other.unforgeables);
        self.bundles.extend(other.bundles);
        union_inplace(&mut self.locally_free, &other.locally_free);
        self.connective_used = self.connective_used || other.connective_used;
    }

    pub fn is_nil(&self) -> bool {
        !self.connective_used
            && self.bundles.is_empty()
            && self.connectives.is_empty()
            && self.exprs.is_empty()
            && self.locally_free.is_empty()
            && self.matches.is_empty()
            && self.news.is_empty()
            && self.receives.is_empty()
            && self.sends.is_empty()
            && self.unforgeables.is_empty()
    }

    pub fn single_bundle(&self) -> Option<&Bundle> {
        if self.is_single_bundle() {
            self.bundles.first()
        } else {
            None
        }
    }
    pub fn single_bundle_mut(&mut self) -> Option<&mut Bundle> {
        if self.is_single_bundle() {
            self.bundles.first_mut()
        } else {
            None
        }
    }
    pub fn cast_to_bundle(mut self) -> Bundle {
        self.bundles.swap_remove(0)
    }
    fn is_single_bundle(&self) -> bool {
        self.sends.is_empty()
            && self.receives.is_empty()
            && self.news.is_empty()
            && self.exprs.is_empty()
            && self.matches.is_empty()
            && self.unforgeables.is_empty()
            && self.connectives.is_empty()
            && self.bundles.len() == 1
    }

    pub fn single_connective(&self) -> Option<&Connective> {
        if self.is_single_connective() {
            self.connectives.first()
        } else {
            None
        }
    }
    pub fn single_connective_mut(&mut self) -> Option<&mut Connective> {
        if self.is_single_connective() {
            self.connectives.first_mut()
        } else {
            None
        }
    }
    pub fn cast_to_connective(mut self) -> Connective {
        self.connectives.swap_remove(0)
    }
    fn is_single_connective(&self) -> bool {
        self.sends.is_empty()
            && self.receives.is_empty()
            && self.news.is_empty()
            && self.exprs.is_empty()
            && self.matches.is_empty()
            && self.bundles.is_empty()
            && self.connectives.len() == 1
    }

    pub fn push_bundle(&mut self, b: Bundle) {
        union_inplace(&mut self.locally_free, &b.body.locally_free);
        self.bundles.push(b);
    }

    pub fn push_expr(&mut self, e: Expr, depth: u32) {
        union_inplace(&mut self.locally_free, &e.locally_free(depth));
        self.connective_used = self.connective_used || e.connective_used();
        self.exprs.push(e);
    }

    pub fn push_match(&mut self, m: Match) {
        union_inplace(&mut self.locally_free, &m.locally_free);
        self.connective_used = self.connective_used || m.connective_used;
        self.matches.push(m);
    }

    pub fn push_connective(&mut self, c: Connective, depth: u32) {
        self.locally_free = c.locally_free(depth); // is it ok?
        self.connective_used = self.connective_used || c.connective_used();
        self.connectives.push(c);
    }

    pub fn push_receive(&mut self, r: Receive) {
        union_inplace(&mut self.locally_free, &r.locally_free);
        self.connective_used = self.connective_used || r.connective_used;
        self.receives.push(r);
    }

    pub fn push_send(&mut self, s: Send) {
        union_inplace(&mut self.locally_free, &s.locally_free[..]);
        self.connective_used = self.connective_used || s.connective_used;
        self.sends.push(s);
    }

    pub fn push_new(&mut self, new: New) {
        union_inplace(&mut self.locally_free, &new.locally_free);
        self.connective_used = self.connective_used || new.p.connective_used;
        self.news.push(new);
    }

    pub const NIL: Par = Par {
        sends: Vec::new(),
        receives: Vec::new(),
        news: Vec::new(),
        exprs: Vec::new(),
        matches: Vec::new(),
        unforgeables: Vec::new(),
        bundles: Vec::new(),
        connectives: Vec::new(),
        locally_free: BitVec::EMPTY,
        connective_used: false,
    };

    pub fn gtrue() -> Par {
        Par {
            exprs: vec![Expr::GTRUE],
            ..Default::default()
        }
    }

    pub fn gfalse() -> Par {
        Par {
            exprs: vec![Expr::GFALSE],
            ..Default::default()
        }
    }

    pub fn gint(value: i64) -> Par {
        Par {
            exprs: vec![Expr::GInt(value)],
            ..Default::default()
        }
    }

    pub fn gstr(value: String) -> Par {
        Par {
            exprs: vec![Expr::GString(value)],
            ..Default::default()
        }
    }

    pub fn wild() -> Par {
        Par {
            exprs: vec![Expr::WILDCARD],
            connective_used: true,
            ..Default::default()
        }
    }

    pub fn bound_var(idx: u32) -> Par {
        Par {
            exprs: vec![Expr::new_bound_var(idx)],
            locally_free: single_bit(idx as usize),
            ..Default::default()
        }
    }

    pub fn free_var(idx: u32) -> Par {
        Par {
            exprs: vec![Expr::new_free_var(idx)],
            connective_used: true,
            ..Default::default()
        }
    }

    pub fn free_vars(n: u32) -> Vec<Par> {
        (0..n).map(Par::free_var).collect()
    }

    pub fn bound_vars(n: u32) -> Vec<Par> {
        (0..n).rev().map(Par::bound_var).collect_vec()
    }

    pub fn elist(body: EListBody) -> Par {
        let connective_used = body.connective_used;
        let locally_free = body.locally_free.clone();
        Par {
            exprs: vec![Expr::EList(body)],
            locally_free,
            connective_used,
            ..Default::default()
        }
    }
}

impl From<models::rhoapi::Par> for Par {
    fn from(par: models::rhoapi::Par) -> Self {
        Par {
            sends: par.sends.into_iter().map(Into::into).collect(),
            receives: par.receives.into_iter().map(Into::into).collect(),
            news: par.news.into_iter().map(Into::into).collect(),
            exprs: par.exprs.into_iter().map(Into::into).collect(),
            matches: par.matches.into_iter().map(Into::into).collect(),
            unforgeables: par.unforgeables.into_iter().map(Into::into).collect(),
            bundles: par.bundles.into_iter().map(Into::into).collect(),
            connectives: par.connectives.into_iter().map(Into::into).collect(),
            locally_free: BitVec::<usize, _>::from_iter(
                par.locally_free.into_iter().map(|v| v as usize),
            ),
            connective_used: par.connective_used.into(),
        }
    }
}

impl Sortable for Par {
    type Sorter<'a> = ParSorter<'a>;

    fn sorter(&mut self) -> Self::Sorter<'_> {
        ParSorter::new(self)
    }
}

/// *
/// Either rholang code or code built in to the interpreter.

pub enum TaggedContinuation {
    ParBody(ParWithRandom),
    ScalaBodyRef(i64),
}

/// *
/// Rholang code along with the state of a split random number
/// generator for generating new unforgeable names.

pub struct ParWithRandom {
    pub body: Par,
    pub random_state: Vec<u8>,
}

/// *
/// Cost of the performed operations.

pub struct PCost(u64);

pub struct ListParWithRandom {
    pub pars: Vec<Par>,
    pub random_state: Vec<u8>,
}

/// While we use vars in both positions, when producing the normalized
/// representation we need a discipline to track whether a var is a name or a
/// process.
/// These are DeBruijn levels
#[derive(Debug, PartialEq, Eq, Clone, Copy, Hash)]
pub enum Var {
    BoundVar(u32),
    FreeVar(u32),
    Wildcard,
}

impl From<models::rhoapi::Var> for Var {
    fn from(value: models::rhoapi::Var) -> Self {
        match value.var_instance.unwrap() {
            models::rhoapi::var::VarInstance::BoundVar(v) => Var::BoundVar(v as u32),
            models::rhoapi::var::VarInstance::FreeVar(v) => Var::FreeVar(v as u32),
            models::rhoapi::var::VarInstance::Wildcard(_) => Var::Wildcard,
        }
    }
}

impl Var {
    pub fn connective_used(&self) -> bool {
        match self {
            Var::BoundVar(_) => false,
            _ => true,
        }
    }

    pub fn locally_free(&self, depth: u32) -> BitVec {
        match self {
            Var::BoundVar(index) if depth == 0 => single_bit(*index as usize),
            _ => BitVec::EMPTY,
        }
    }
}

/// *
/// Nothing can be received from a (quoted) bundle with `readFlag = false`.
/// Likewise nothing can be sent to a (quoted) bundle with `writeFlag = false`.
///
/// If both flags are set to false, bundle allows only for equivalance check.
#[derive(Debug, PartialEq, Eq, Clone, Default, Hash)]
pub struct Bundle {
    pub body: Par,
    /// flag indicating whether bundle is writeable
    pub write_flag: bool,
    /// flag indicating whether bundle is readable
    pub read_flag: bool,
}

impl From<models::rhoapi::Bundle> for Bundle {
    fn from(bundle: models::rhoapi::Bundle) -> Self {
        Bundle {
            body: bundle.body.map(Into::into).unwrap(),
            write_flag: bundle.write_flag,
            read_flag: bundle.read_flag,
        }
    }
}

impl From<Bundle> for models::rhoapi::Bundle {
<<<<<<< HEAD
    fn from(value: Bundle) -> Self {
        Self {
            body: Some(value.body.into()),
            write_flag: value.write_flag,
            read_flag: value.read_flag,
=======
    fn from(bundle: Bundle) -> Self {
        models::rhoapi::Bundle {
            body: Some(bundle.body.into()),
            write_flag: bundle.write_flag,
            read_flag: bundle.read_flag,
>>>>>>> d3808710
        }
    }
}

impl Sortable for Bundle {
    type Sorter<'a> = BundleSorter<'a>;

    fn sorter(&mut self) -> Self::Sorter<'_> {
        BundleSorter::new(self)
    }
}

// Helper enum. This is 'GeneratedMessage' in Scala
#[derive(Clone, Debug)]
pub enum GeneratedMessage {
    Send(Send),
    Receive(Receive),
    New(New),
    Match(Match),
    Bundle(Bundle),
    Expr(Expr),
}

/// *
/// A send is written `chan!(data)` or `chan!!(data)` for a persistent send.
///
/// Upon send, all free variables in data are substituted with their values.
#[derive(Debug, PartialEq, Eq, Clone, Default, Hash)]
pub struct Send {
    pub chan: Par,
    pub data: Vec<Par>,
    pub persistent: bool,
    pub locally_free: BitVec,
    pub connective_used: bool,
}

impl From<Send> for models::rhoapi::Send {
    fn from(send: Send) -> Self {
        models::rhoapi::Send {
            chan: Some(send.chan.into()),
            data: send.data.into_iter().map(Into::into).collect(),
            persistent: send.persistent,
            locally_free: send.locally_free.into_iter().map(|v| v as u8).collect(),
            connective_used: send.connective_used.into(),
        }
    }
}

impl From<models::rhoapi::Send> for Send {
    fn from(send: models::rhoapi::Send) -> Self {
        Send {
            chan: send.chan.map(Into::into).unwrap(),
            data: send.data.into_iter().map(Into::into).collect(),
            persistent: send.persistent,
            locally_free: BitVec::<_, Lsb0>::from_iter(
                send.locally_free.into_iter().map(|v| v as usize),
            ),
            connective_used: send.connective_used.into(),
        }
    }
}

impl From<Send> for models::rhoapi::Send {
    fn from(send: Send) -> Self {
        models::rhoapi::Send {
            chan: send.chan.into(),
            data: send.data.into_iter().map(Into::into).collect(),
            persistent: send.persistent,
            locally_free: send.locally_free.into_iter().map(|v| v as u32).collect(),
            connective_used: send.connective_used.into(),
        }
    }
}

impl Sortable for Send {
    type Sorter<'a> = SendSorter<'a>;

    fn sorter(&mut self) -> Self::Sorter<'_> {
        SendSorter::new(self)
    }
}

#[derive(Debug, PartialEq, Eq, Clone, Hash)]
pub struct ReceiveBind {
    pub patterns: Vec<Par>,
    pub source: Par,
    pub remainder: Option<Var>,
    pub free_count: u32,
}

#[derive(Debug, PartialEq, Eq, Clone, Hash)]
pub struct BindPattern {
    pub patterns: Vec<Par>,
    pub remainder: Option<Var>,
    pub free_count: usize,
}

/// *
/// A receive is written `for(binds) { body }`
/// i.e. `for(patterns <- source) { body }`
/// or for a persistent recieve: `for(patterns <= source) { body }`.
///
/// It's an error for free Variable to occur more than once in a pattern.
#[derive(Debug, PartialEq, Eq, Clone, Hash)]
pub struct Receive {
    pub binds: Vec<ReceiveBind>,
    pub body: Par,
    pub persistent: bool,
    pub peek: bool,
    pub bind_count: u32,
    pub locally_free: BitVec,
    pub connective_used: bool,
}

impl From<Receive> for models::rhoapi::Receive {
    fn from(value: Receive) -> Self {
        Self {
            binds: value.binds.into_iter().map(Into::into).collect(),
            body: value.body.into(),
            persistent: value.persistent,
            peek: value.peek,
            bind_count: value.bind_count as u32,
            locally_free: value.locally_free.into(),
            connective_used: value.connective_used,
        }
    }
}

impl From<models::rhoapi::ReceiveBind> for ReceiveBind {
    fn from(value: models::rhoapi::ReceiveBind) -> Self {
        Self {
            patterns: value.patterns.into_iter().map(Into::into).collect(),
            remainder: value.remainder.map(Into::into),
            free_count: value.free_count as u32,
            source: value.source.map(Into::into).unwrap(),
        }
    }
}

impl From<models::rhoapi::Receive> for Receive {
    fn from(receive: models::rhoapi::Receive) -> Self {
        Self {
            binds: receive.binds.into_iter().map(Into::into).collect(),
            body: receive.body.map(Into::into).unwrap(),
            persistent: receive.persistent,
            peek: receive.peek,
            bind_count: receive.bind_count as u32,
            locally_free: BitVec::<usize, _>::from_vec(
                receive
                    .locally_free
                    .into_iter()
                    .map(|v| v as usize)
                    .collect(),
            ),
            connective_used: receive.connective_used,
        }
    }
}

impl Sortable for Receive {
    type Sorter<'a> = ReceiveSorter<'a>;

    fn sorter(&mut self) -> Self::Sorter<'_> {
        ReceiveSorter::new(self)
    }
}

/// Number of variables bound in the new statement.
/// For normalized form, p should not contain solely another new.
/// Also for normalized form, the first use should be level+0, next use level+1
/// up to level+count for the last used variable.
#[derive(Debug, PartialEq, Eq, Clone, Hash)]
pub struct New {
    /// Includes any uris listed below. This makes it easier to substitute or walk
    /// a term.
    pub bind_count: u32,
    pub p: Par,
    /// For normalization, uri-referenced variables come at the end, and in
    /// lexicographical order.
    pub uris: Vec<String>,
    pub locally_free: BitVec,
    pub injections: BTreeMap<String, Par>,
}

impl From<New> for models::rhoapi::New {
    fn from(value: New) -> Self {
        Self {
            bind_count: value.bind_count as i32,
            p: Some(value.p.into()),
            uri: value.uris,
            locally_free: value.locally_free.into_iter().map(|v| v as u8).collect(),
            injections: value
                .injections
                .into_iter()
                .map(|(k, v)| (k, v.into()))
                .collect(),
        }
    }
}

impl From<models::rhoapi::New> for New {
    fn from(new: models::rhoapi::New) -> Self {
        Self {
            bind_count: new.bind_count as u32,
            p: new.p.map(Into::into).unwrap(),
            uris: new.uri,
            locally_free: BitVec::<usize, _>::from_vec(
                new.locally_free.into_iter().map(|v| v as usize).collect(),
            ),
        }
    }
}

impl Sortable for New {
    type Sorter<'a> = NewSorter<'a>;

    fn sorter(&mut self) -> Self::Sorter<'_> {
        NewSorter::new(self)
    }
}

#[derive(Debug, PartialEq, Eq, Clone, Hash)]
pub struct MatchCase {
    pub pattern: Par,
    pub source: Par,
    pub free_count: u32,
}

impl From<MatchCase> for models::rhoapi::MatchCase {
    fn from(value: MatchCase) -> Self {
        models::rhoapi::MatchCase {
            pattern: Some(value.pattern.into()),
            source: Some(value.source.into()),
            free_count: value.free_count as i32,
        }
    }
}

#[derive(Debug, PartialEq, Eq, Clone, Hash)]
pub struct Match {
    pub target: Par,
    pub cases: Vec<MatchCase>,
    pub locally_free: BitVec,
    pub connective_used: bool,
}

impl From<models::rhoapi::Match> for Match {
    fn from(value: models::rhoapi::Match) -> Self {
        Match {
            target: value.target.map(Into::into).unwrap(),
            cases: value
                .cases
                .into_iter()
                .map(|case| MatchCase {
                    pattern: case.pattern.map(Into::into).unwrap(),
                    source: case.source.map(Into::into).unwrap(),
                    free_count: case.free_count as u32,
                })
                .collect(),
            locally_free: BitVec::<usize, _>::from_iter(
                value.locally_free.into_iter().map(|x| x as usize),
            ),
            connective_used: value.connective_used,
        }
    }
}

impl Sortable for Match {
    type Sorter<'a> = MatchSorter<'a>;

    fn sorter(&mut self) -> Self::Sorter<'_> {
        MatchSorter::new(self)
    }
}

impl From<models::rhoapi::Expr> for Expr {
    fn from(value: models::rhoapi::Expr) -> Self {
        match value.expr_instance.unwrap() {
            models::rhoapi::expr::ExprInstance::GBool(v) => Expr::GBool(v),
            models::rhoapi::expr::ExprInstance::GInt(v) => Expr::GInt(v),
            models::rhoapi::expr::ExprInstance::GString(v) => Expr::GString(v),
            models::rhoapi::expr::ExprInstance::GUri(v) => Expr::GUri(v),
            models::rhoapi::expr::ExprInstance::GByteArray(items) => Expr::GByteArray(items),
            models::rhoapi::expr::ExprInstance::ENotBody(enot) => {
                Expr::ENot(enot.p.map(Into::into).unwrap())
            }
            models::rhoapi::expr::ExprInstance::ENegBody(eneg) => {
                Expr::ENeg(eneg.p.map(Into::into).unwrap())
            }
            models::rhoapi::expr::ExprInstance::EMultBody(models::rhoapi::EMult { p1, p2 }) => {
                Expr::EMult(p1.map(Into::into).unwrap(), p2.map(Into::into).unwrap())
            }
            models::rhoapi::expr::ExprInstance::EDivBody(models::rhoapi::EDiv { p1, p2 }) => {
                Expr::EDiv(p1.map(Into::into).unwrap(), p2.map(Into::into).unwrap())
            }
            models::rhoapi::expr::ExprInstance::EPlusBody(models::rhoapi::EPlus { p1, p2 }) => {
                Expr::EPlus(p1.map(Into::into).unwrap(), p2.map(Into::into).unwrap())
            }
            models::rhoapi::expr::ExprInstance::EMinusBody(models::rhoapi::EMinus { p1, p2 }) => {
                Expr::EMinus(p1.map(Into::into).unwrap(), p2.map(Into::into).unwrap())
            }
            models::rhoapi::expr::ExprInstance::ELtBody(models::rhoapi::ELt { p1, p2 }) => {
                Expr::ELt(p1.map(Into::into).unwrap(), p2.map(Into::into).unwrap())
            }
            models::rhoapi::expr::ExprInstance::ELteBody(models::rhoapi::ELte { p1, p2 }) => {
                Expr::ELte(p1.map(Into::into).unwrap(), p2.map(Into::into).unwrap())
            }
            models::rhoapi::expr::ExprInstance::EGtBody(models::rhoapi::EGt { p1, p2 }) => {
                Expr::EGt(p1.map(Into::into).unwrap(), p2.map(Into::into).unwrap())
            }
            models::rhoapi::expr::ExprInstance::EGteBody(models::rhoapi::EGte { p1, p2 }) => {
                Expr::EGte(p1.map(Into::into).unwrap(), p2.map(Into::into).unwrap())
            }
            models::rhoapi::expr::ExprInstance::EEqBody(models::rhoapi::EEq { p1, p2 }) => {
                Expr::EEq(p1.map(Into::into).unwrap(), p2.map(Into::into).unwrap())
            }
            models::rhoapi::expr::ExprInstance::ENeqBody(models::rhoapi::ENeq { p1, p2 }) => {
                Expr::ENeq(p1.map(Into::into).unwrap(), p2.map(Into::into).unwrap())
            }
            models::rhoapi::expr::ExprInstance::EAndBody(models::rhoapi::EAnd { p1, p2 }) => {
                Expr::EAnd(p1.map(Into::into).unwrap(), p2.map(Into::into).unwrap())
            }
            models::rhoapi::expr::ExprInstance::EOrBody(models::rhoapi::EOr { p1, p2 }) => {
                Expr::EOr(p1.map(Into::into).unwrap(), p2.map(Into::into).unwrap())
            }
            models::rhoapi::expr::ExprInstance::EVarBody(evar) => {
                Expr::EVar(evar.v.map(Into::into).unwrap())
            }
            models::rhoapi::expr::ExprInstance::EListBody(elist) => Expr::EList(elist.into()),
            models::rhoapi::expr::ExprInstance::ETupleBody(etuple) => Expr::ETuple(etuple.into()),
            models::rhoapi::expr::ExprInstance::ESetBody(eset) => Expr::ESet(eset.into()),
            models::rhoapi::expr::ExprInstance::EMapBody(emap) => Expr::EMap(emap.into()),
            models::rhoapi::expr::ExprInstance::EMethodBody(emethod) => {
                Expr::EMethod(emethod.into())
            }
            models::rhoapi::expr::ExprInstance::EMatchesBody(ematches) => {
                Expr::EMatches(ematches.into())
            }
            models::rhoapi::expr::ExprInstance::EPercentPercentBody(EPercentPercent { p1, p2 }) => {
                Expr::EPercentPercent(p1.map(Into::into).unwrap(), p2.map(Into::into).unwrap())
            }
            models::rhoapi::expr::ExprInstance::EPlusPlusBody(EPlusPlus { p1, p2 }) => {
                Expr::EPlusPlus(p1.map(Into::into).unwrap(), p2.map(Into::into).unwrap())
            }
            models::rhoapi::expr::ExprInstance::EMinusMinusBody(EMinusMinus { p1, p2 }) => {
                Expr::EMinusMinus(p1.map(Into::into).unwrap(), p2.map(Into::into).unwrap())
            }
            models::rhoapi::expr::ExprInstance::EModBody(EMod { p1, p2 }) => {
                Expr::EMod(p1.map(Into::into).unwrap(), p2.map(Into::into).unwrap())
            }
        }
    }
}

/// Any process may be an operand to an expression.
/// Only processes equivalent to a ground process of compatible type will reduce.
#[derive(Debug, PartialEq, Eq, Clone, Hash)]
pub enum Expr {
    GBool(bool),
    GInt(i64),
    GString(String),
    GUri(String),
    GByteArray(Vec<u8>),
    ENot(Par),
    ENeg(Par),
    EMult(Par, Par),
    EDiv(Par, Par),
    EPlus(Par, Par),
    EMinus(Par, Par),
    ELt(Par, Par),
    ELte(Par, Par),
    EGt(Par, Par),
    EGte(Par, Par),
    EEq(Par, Par),
    ENeq(Par, Par),
    EAnd(Par, Par),
    EOr(Par, Par),
    /// A variable used as a var should be bound in a process context, not a name
    /// context. For example:
    /// `for (@x <- c1; @y <- c2) { z!(x + y) }` is fine, but
    /// `for (x <- c1; y <- c2) { z!(x + y) }` should raise an error.
    EVar(Var),
    EList(EListBody),
    ETuple(ETupleBody),
    ESet(ESetBody),
    EMap(EMapBody),
    EMethod(EMethodBody),
    EMatches(EMatchesBody),
    /// string interpolation
    EPercentPercent(Par, Par),
    /// concatenation
    EPlusPlus(Par, Par),
    /// set difference
    EMinusMinus(Par, Par),
    EMod(Par, Par),
}

impl From<Expr> for models::rhoapi::expr::ExprInstance {
    fn from(value: Expr) -> Self {
        match value {
            Expr::GBool(v) => Self::GBool(v),
            Expr::GInt(v) => Self::GInt(v),
            Expr::GString(v) => Self::GString(v),
            Expr::GUri(v) => Self::GUri(v),
            Expr::GByteArray(items) => Self::GByteArray(items),
            Expr::ENot(par) => Self::ENotBody(models::rhoapi::ENot {
                p: Some(par.into()),
            }),
            Expr::ENeg(par) => Self::ENegBody(models::rhoapi::ENeg {
                p: Some(par.into()),
            }),
            Expr::EMult(p1, p2) => Self::EMultBody(models::rhoapi::EMult {
                p1: Some(p1.into()),
                p2: Some(p2.into()),
            }),
            Expr::EDiv(p1, p2) => Self::EDivBody(models::rhoapi::EDiv {
                p1: Some(p1.into()),
                p2: Some(p2.into()),
            }),
            Expr::EPlus(p1, p2) => Self::EPlusBody(models::rhoapi::EPlus {
                p1: Some(p1.into()),
                p2: Some(p2.into()),
            }),
            Expr::EMinus(p1, p2) => Self::EMinusBody(models::rhoapi::EMinus {
                p1: Some(p1.into()),
                p2: Some(p2.into()),
            }),
            Expr::ELt(p1, p2) => Self::ELtBody(models::rhoapi::ELt {
                p1: Some(p1.into()),
                p2: Some(p2.into()),
            }),
            Expr::ELte(p1, p2) => Self::ELteBody(models::rhoapi::ELte {
                p1: Some(p1.into()),
                p2: Some(p2.into()),
            }),
            Expr::EGt(p1, p2) => Self::EGtBody(models::rhoapi::EGt {
                p1: Some(p1.into()),
                p2: Some(p2.into()),
            }),
            Expr::EGte(p1, p2) => Self::EGteBody(models::rhoapi::EGte {
                p1: Some(p1.into()),
                p2: Some(p2.into()),
            }),
            Expr::EEq(p1, p2) => Self::EEqBody(models::rhoapi::EEq {
                p1: Some(p1.into()),
                p2: Some(p2.into()),
            }),
            Expr::ENeq(p1, p2) => Self::ENeqBody(models::rhoapi::ENeq {
                p1: Some(p1.into()),
                p2: Some(p2.into()),
            }),
            Expr::EAnd(p1, p2) => Self::EAndBody(models::rhoapi::EAnd {
                p1: Some(p1.into()),
                p2: Some(p2.into()),
            }),
            Expr::EOr(p1, p2) => Self::EOrBody(models::rhoapi::EOr {
                p1: Some(p1.into()),
                p2: Some(p2.into()),
            }),
            Expr::EVar(var) => Self::EVarBody(models::rhoapi::EVar {
                v: Some(match var {
                    Var::BoundVar(idx) => models::rhoapi::Var {
                        var_instance: Some(models::rhoapi::var::VarInstance::BoundVar(idx as i32)),
                    },
                    Var::FreeVar(idx) => models::rhoapi::Var {
                        var_instance: Some(models::rhoapi::var::VarInstance::FreeVar(idx as i32)),
                    },
                    Var::Wildcard => models::rhoapi::Var {
                        var_instance: Some(models::rhoapi::var::VarInstance::Wildcard(
                            WildcardMsg {},
                        )),
                    },
                }),
            }),
            Expr::EList(elist_body) => Self::EListBody(models::rhoapi::EList {
                ps: elist_body.ps.into_iter().map(Into::into).collect(),
                locally_free: elist_body
                    .locally_free
                    .into_iter()
                    .map(|v| v as u8)
                    .collect(),
                connective_used: elist_body.connective_used,
                remainder: elist_body.remainder.map(|var| match var {
                    Var::BoundVar(idx) => models::rhoapi::Var {
                        var_instance: Some(models::rhoapi::var::VarInstance::BoundVar(idx as i32)),
                    },
                    Var::FreeVar(idx) => models::rhoapi::Var {
                        var_instance: Some(models::rhoapi::var::VarInstance::FreeVar(idx as i32)),
                    },
                    Var::Wildcard => models::rhoapi::Var {
                        var_instance: Some(models::rhoapi::var::VarInstance::Wildcard(
                            WildcardMsg {},
                        )),
                    },
                }),
            }),
            Expr::ETuple(etuple_body) => Self::ETupleBody(models::rhoapi::ETuple {
                ps: etuple_body.ps.into_iter().map(Into::into).collect(),
                locally_free: etuple_body
                    .locally_free
                    .into_iter()
                    .map(|v| v as u8)
                    .collect(),
                connective_used: etuple_body.connective_used,
            }),
            Expr::ESet(eset_body) => Self::ESetBody(models::rhoapi::ESet {
                ps: eset_body.ps.into_iter().map(Into::into).collect(),
                locally_free: eset_body
                    .locally_free
                    .into_iter()
                    .map(|v| v as u8)
                    .collect(),
                connective_used: eset_body.connective_used,
                remainder: eset_body.remainder.map(|var| match var {
                    Var::BoundVar(idx) => models::rhoapi::Var {
                        var_instance: Some(models::rhoapi::var::VarInstance::BoundVar(idx as i32)),
                    },
                    Var::FreeVar(idx) => models::rhoapi::Var {
                        var_instance: Some(models::rhoapi::var::VarInstance::FreeVar(idx as i32)),
                    },
                    Var::Wildcard => models::rhoapi::Var {
                        var_instance: Some(models::rhoapi::var::VarInstance::Wildcard(
                            WildcardMsg {},
                        )),
                    },
                }),
            }),
            Expr::EMap(emap_body) => Self::EMapBody(models::rhoapi::EMap {
                kvs: emap_body
                    .ps
                    .into_iter()
                    .map(|(k, v)| models::rhoapi::KeyValuePair {
                        key: Some(k.into()),
                        value: Some(v.into()),
                    })
                    .collect(),
                locally_free: emap_body
                    .locally_free
                    .into_iter()
                    .map(|v| v as u8)
                    .collect(),
                connective_used: emap_body.connective_used,
                remainder: emap_body.remainder.map(|var| match var {
                    Var::BoundVar(idx) => models::rhoapi::Var {
                        var_instance: Some(models::rhoapi::var::VarInstance::BoundVar(idx as i32)),
                    },
                    Var::FreeVar(idx) => models::rhoapi::Var {
                        var_instance: Some(models::rhoapi::var::VarInstance::FreeVar(idx as i32)),
                    },
                    Var::Wildcard => models::rhoapi::Var {
                        var_instance: Some(models::rhoapi::var::VarInstance::Wildcard(
                            WildcardMsg {},
                        )),
                    },
                }),
            }),
            Expr::EMethod(emethod_body) => Self::EMethodBody(models::rhoapi::EMethod {
                method_name: emethod_body.method_name,
                target: Some(emethod_body.target.into()),
                arguments: emethod_body.arguments.into_iter().map(Into::into).collect(),
                locally_free: emethod_body
                    .locally_free
                    .into_iter()
                    .map(|v| v as u8)
                    .collect(),
                connective_used: emethod_body.connective_used,
            }),
            Expr::EMatches(ematches_body) => Self::EMatchesBody(models::rhoapi::EMatches {
                target: Some(ematches_body.target.into()),
                pattern: Some(ematches_body.pattern.into()),
            }),
            Expr::EPercentPercent(p1, p2) => {
                Self::EPercentPercentBody(models::rhoapi::EPercentPercent {
                    p1: Some(p1.into()),
                    p2: Some(p2.into()),
                })
            }
            Expr::EPlusPlus(p1, p2) => Self::EPlusPlusBody(models::rhoapi::EPlusPlus {
                p1: Some(p1.into()),
                p2: Some(p2.into()),
            }),
            Expr::EMinusMinus(p1, p2) => Self::EMinusMinusBody(models::rhoapi::EMinusMinus {
                p1: Some(p1.into()),
                p2: Some(p2.into()),
            }),
            Expr::EMod(p1, p2) => Self::EModBody(models::rhoapi::EMod {
                p1: Some(p1.into()),
                p2: Some(p2.into()),
            }),
        }
    }
}

#[derive(Debug, PartialEq, Eq, Clone, Hash)]
pub(crate) struct ElistBody {
    pub ps: Vec<Par>,
    pub locally_free: BitVec,
    pub connective_used: bool,
    pub remainder: Option<Var>,
}

impl From<models::rhoapi::EList> for EListBody {
    fn from(body: models::rhoapi::EList) -> Self {
        Self {
            ps: body.ps.into_iter().map(Into::into).collect(),
            locally_free: BitVec::<usize, _>::from_vec(
                body.locally_free.into_iter().map(|v| v as usize).collect(),
            ),
            connective_used: body.connective_used,
            remainder: body.remainder.map(Into::into),
        }
    }
}

impl Sortable for Expr {
    type Sorter<'a> = ExprSorter<'a>;

    fn sorter(&mut self) -> Self::Sorter<'_> {
        ExprSorter::new(self)
    }
}

#[derive(Debug, PartialEq, Eq, Clone, Default, Hash)]
pub struct EListBody {
    pub ps: Vec<Par>,
    pub locally_free: BitVec,
    pub connective_used: bool,
    pub remainder: Option<Var>,
}

#[derive(Debug, PartialEq, Eq, Clone, Hash)]
pub struct ETupleBody {
    pub ps: Vec<Par>,
    pub locally_free: BitVec,
    pub connective_used: bool,
}

impl From<models::rhoapi::ETuple> for ETupleBody {
    fn from(tuple: models::rhoapi::ETuple) -> Self {
        ETupleBody {
            ps: tuple.ps.into_iter().map(Into::into).collect(),
            locally_free: BitVec::<usize, _>::from_vec(
                tuple.locally_free.into_iter().map(|v| v as usize).collect(),
            ),
            connective_used: tuple.connective_used,
        }
    }
}

#[derive(Debug, PartialEq, Eq, Clone, Default, Hash)]
pub struct ESetBody {
    pub ps: Vec<Par>,
    pub locally_free: BitVec,
    pub connective_used: bool,
    pub remainder: Option<Var>,
}

impl From<models::rhoapi::ESet> for ESetBody {
    fn from(set: models::rhoapi::ESet) -> Self {
        ESetBody {
            ps: set.ps.into_iter().map(Into::into).collect::<Vec<Par>>(),
            locally_free: BitVec::<usize, _>::from_vec(
                set.locally_free.into_iter().map(|v| v as usize).collect(),
            ),
            connective_used: set.connective_used,
            remainder: set.remainder.map(Into::into),
        }
    }
}

#[derive(Debug, PartialEq, Eq, Clone, Default, Hash)]
pub struct EMapBody {
    pub ps: Vec<(Par, Par)>,
    pub locally_free: BitVec,
    pub connective_used: bool,

    pub remainder: Option<Var>,
}

impl From<models::rhoapi::EMap> for EMapBody {
    fn from(map: models::rhoapi::EMap) -> Self {
        EMapBody {
            ps: map
                .kvs
                .into_iter()
                .map(|kvp| {
                    (
                        kvp.key.map(Into::into).unwrap(),
                        kvp.value.map(Into::into).unwrap(),
                    )
                })
                .collect::<Vec<(Par, Par)>>(),
            locally_free: BitVec::<usize, _>::from_vec(
                map.locally_free.into_iter().map(|v| v as usize).collect(),
            ),
            connective_used: map.connective_used,
            remainder: map.remainder.map(Into::into),
        }
    }
}

// #[derive(Debug, PartialEq, Eq, Clone, Copy)]
// pub struct KeyValuePair {
//     pub key: Par,
//     pub value: Par,
// }

/// *
/// `target.method(arguments)`
#[derive(Debug, PartialEq, Eq, Clone, Hash)]
pub struct EMethodBody {
    pub method_name: String,
    pub target: Par,
    pub arguments: Vec<Par>,
    pub locally_free: BitVec,
    pub connective_used: bool,
}

impl From<models::rhoapi::EMethod> for EMethodBody {
    fn from(method: models::rhoapi::EMethod) -> Self {
        EMethodBody {
            method_name: method.method_name,
            target: method.target.map(Into::into).unwrap(),
            arguments: method.arguments.into_iter().map(Into::into).collect(),
            locally_free: BitVec::from_vec(
                method
                    .locally_free
                    .into_iter()
                    .map(|v| v as usize)
                    .collect(),
            ),
            connective_used: method.connective_used,
        }
    }
}

#[derive(Debug, PartialEq, Eq, Clone, Hash)]
pub struct EMatchesBody {
    pub pattern: Par,
    pub target: Par,
}

impl From<models::rhoapi::EMatches> for EMatchesBody {
    fn from(matches: models::rhoapi::EMatches) -> Self {
        EMatchesBody {
            pattern: matches.pattern.map(Into::into).unwrap(),
            target: matches.target.map(Into::into).unwrap(),
        }
    }
}

impl Expr {
    pub fn new_bound_var(idx: u32) -> Expr {
        Expr::EVar(Var::BoundVar(idx))
    }

    pub fn new_free_var(idx: u32) -> Expr {
        Expr::EVar(Var::FreeVar(idx))
    }

    pub const WILDCARD: Expr = Expr::EVar(Var::Wildcard);
    pub const GTRUE: Expr = Expr::GBool(true);
    pub const GFALSE: Expr = Expr::GBool(false);

    pub fn connective_used(&self) -> bool {
        match self {
            Expr::GBool(_)
            | Expr::GInt(_)
            | Expr::GString(_)
            | Expr::GUri(_)
            | Expr::GByteArray(_) => false,

            Expr::EList(e) => e.connective_used,
            Expr::ETuple(e) => e.connective_used,
            Expr::ESet(e) => e.connective_used,
            Expr::EMap(e) => e.connective_used,

            Expr::EVar(v) => v.connective_used(),

            Expr::ENot(p) | Expr::ENeg(p) => p.connective_used,

            Expr::EMult(p1, p2)
            | Expr::EDiv(p1, p2)
            | Expr::EMod(p1, p2)
            | Expr::EPlus(p1, p2)
            | Expr::EMinus(p1, p2)
            | Expr::ELt(p1, p2)
            | Expr::ELte(p1, p2)
            | Expr::EGt(p1, p2)
            | Expr::EGte(p1, p2)
            | Expr::EEq(p1, p2)
            | Expr::ENeq(p1, p2)
            | Expr::EAnd(p1, p2)
            | Expr::EOr(p1, p2)
            | Expr::EPercentPercent(p1, p2)
            | Expr::EPlusPlus(p1, p2)
            | Expr::EMinusMinus(p1, p2) => p1.connective_used || p2.connective_used,

            Expr::EMethod(e) => e.connective_used,
            Expr::EMatches(EMatchesBody { target, .. }) => target.connective_used,
        }
    }

    pub fn locally_free(&self, depth: u32) -> BitVec {
        match self {
            Expr::GBool(_)
            | Expr::GInt(_)
            | Expr::GString(_)
            | Expr::GUri(_)
            | Expr::GByteArray(_) => BitVec::EMPTY,

            Expr::EList(e) => e.locally_free.clone(),
            Expr::ETuple(e) => e.locally_free.clone(),
            Expr::ESet(e) => e.locally_free.clone(),
            Expr::EMap(e) => e.locally_free.clone(),

            Expr::EVar(v) => v.locally_free(depth),

            Expr::ENot(p) | Expr::ENeg(p) => p.locally_free.clone(),

            Expr::EMult(p1, p2)
            | Expr::EDiv(p1, p2)
            | Expr::EMod(p1, p2)
            | Expr::EPlus(p1, p2)
            | Expr::EMinus(p1, p2)
            | Expr::ELt(p1, p2)
            | Expr::ELte(p1, p2)
            | Expr::EGt(p1, p2)
            | Expr::EGte(p1, p2)
            | Expr::EEq(p1, p2)
            | Expr::ENeq(p1, p2)
            | Expr::EAnd(p1, p2)
            | Expr::EOr(p1, p2)
            | Expr::EPercentPercent(p1, p2)
            | Expr::EPlusPlus(p1, p2)
            | Expr::EMinusMinus(p1, p2) => union(&p1.locally_free, &p2.locally_free),

            Expr::EMethod(e) => e.locally_free.clone(),
            Expr::EMatches(EMatchesBody { target, .. }) => target.locally_free.clone(),
        }
    }
}

#[derive(Debug, PartialEq, Eq, Clone, Hash)]
pub enum Connective<const N: usize> {
    ConnAnd(Vec<Par<N>>),
    ConnOr(Vec<Par<N>>),
    ConnNot(Par<N>),
    VarRef(VarRef),
    ConnBool(bool),
    ConnInt(bool),
    ConnString(bool),
    ConnUri(bool),
    ConnByteArray(bool),
}

impl<const N: usize> From<models::rhoapi::Connective> for Connective<N> {
    fn from(connective: models::rhoapi::Connective) -> Self {
        match connective.connective_instance.unwrap() {
            models::rhoapi::connective::ConnectiveInstance::ConnAndBody(connective_body) => {
                Connective::ConnAnd(connective_body.ps.into_iter().map(Into::into).collect())
            }
            models::rhoapi::connective::ConnectiveInstance::ConnOrBody(connective_body) => {
                Connective::ConnOr(connective_body.ps.into_iter().map(Into::into).collect())
            }
            models::rhoapi::connective::ConnectiveInstance::ConnNotBody(par) => {
                Connective::ConnNot(par.into())
            }
            models::rhoapi::connective::ConnectiveInstance::VarRefBody(var_ref) => {
                Connective::VarRef(var_ref.into())
            }
            models::rhoapi::connective::ConnectiveInstance::ConnBool(v) => Connective::ConnBool(v),
            models::rhoapi::connective::ConnectiveInstance::ConnInt(v) => Connective::ConnInt(v),
            models::rhoapi::connective::ConnectiveInstance::ConnString(v) => {
                Connective::ConnString(v)
            }
            models::rhoapi::connective::ConnectiveInstance::ConnUri(v) => Connective::ConnUri(v),
            models::rhoapi::connective::ConnectiveInstance::ConnByteArray(v) => {
                Connective::ConnByteArray(v)
            }
        }
    }
}

<<<<<<< HEAD
impl From<Connective> for models::rhoapi::Connective {
    fn from(value: Connective) -> Self {
        let connective_instance = match value {
            Connective::ConnAnd(ps) => {
                models::rhoapi::connective::ConnectiveInstance::ConnAndBody(
                    models::rhoapi::ConnectiveBody {
                        ps: ps.into_iter().map(Into::into).collect(),
                    }
                )
            },
            Connective::ConnOr(ps) => {
                models::rhoapi::connective::ConnectiveInstance::ConnOrBody(
                    models::rhoapi::ConnectiveBody {
                        ps: ps.into_iter().map(Into::into).collect(),
                    }
                )
            },
            Connective::ConnNot(p) => {
                models::rhoapi::connective::ConnectiveInstance::ConnNotBody(p.into())
            },
            Connective::VarRef(var_ref) => {
                models::rhoapi::connective::ConnectiveInstance::VarRefBody(
                    models::rhoapi::VarRef {
                        index: var_ref.index as i32,
                        depth: var_ref.depth as i32,
                    }
                )
            },
            Connective::ConnBool(v) => models::rhoapi::connective::ConnectiveInstance::ConnBool(v),
            Connective::ConnInt(v) => models::rhoapi::connective::ConnectiveInstance::ConnInt(v),
            Connective::ConnString(v) => models::rhoapi::connective::ConnectiveInstance::ConnString(v),
            Connective::ConnUri(v) => models::rhoapi::connective::ConnectiveInstance::ConnUri(v),
            Connective::ConnByteArray(v) => models::rhoapi::connective::ConnectiveInstance::ConnByteArray(v),
        };

        Self {
            connective_instance: Some(connective_instance),
=======
impl<const N: usize> From<Connective<N>> for models::rhoapi::Connective {
    fn from(value: Connective<N>) -> Self {
        Self {
            connective_instance: match value {
                Connective::ConnBool(v) => {
                    models::rhoapi::connective::ConnectiveInstance::ConnBool(v).into()
                }
                Connective::ConnInt(v) => {
                    models::rhoapi::connective::ConnectiveInstance::ConnInt(v).into()
                }
                Connective::ConnString(v) => {
                    models::rhoapi::connective::ConnectiveInstance::ConnString(v).into()
                }
                Connective::ConnUri(v) => {
                    models::rhoapi::connective::ConnectiveInstance::ConnUri(v).into()
                }
                Connective::ConnByteArray(v) => {
                    models::rhoapi::connective::ConnectiveInstance::ConnByteArray(v).into()
                }
                Connective::ConnAnd(pars) => todo!(),
                Connective::ConnOr(pars) => todo!(),
                Connective::ConnNot(par) => todo!(),
                Connective::VarRef(var_ref) => todo!(),
            },
>>>>>>> d3808710
        }
    }
}

impl Connective {
    pub fn connective_used(&self) -> bool {
        match self {
            Connective::VarRef(_) => false,
            _ => true,
        }
    }
    pub fn locally_free(&self, depth: u32) -> BitVec {
        match self {
            Connective::VarRef(VarRef {
                index,
                depth: var_depth,
            }) if depth == *var_depth => single_bit(*index as usize),
            _ => BitVec::EMPTY,
        }
    }
}

impl Sortable for Connective {
    type Sorter<'a> = ConnectiveSorter<'a>;

    fn sorter(&mut self) -> Self::Sorter<'_> {
        ConnectiveSorter::new(self)
    }
}

#[derive(Debug, PartialEq, Eq, Clone, Copy, Hash)]
pub struct VarRef {
    pub index: u32,
    pub depth: u32,
}

impl From<models::rhoapi::VarRef> for VarRef {
    fn from(var_ref: models::rhoapi::VarRef) -> Self {
        VarRef {
            index: var_ref.index as u32,
            depth: var_ref.depth as u32,
        }
    }
}

// pub struct DeployId {
//     pub sig: Vec<u8>,
// }

// pub struct DeployerId {
//     pub public_key: Vec<u8>,
// }

/// Unforgeable names resulting from `new x { ... }`
/// These should only occur as the program is being evaluated. There is no way in
/// the grammar to construct them.
#[derive(Debug, PartialEq, Eq, Clone, Copy, Hash)]
pub struct GUnforgeable<const N: usize>(pub [u8; N]);

impl<const N: usize> From<models::rhoapi::GUnforgeable> for GUnforgeable<N> {
    fn from(unf: models::rhoapi::GUnforgeable) -> Self {
        let mut buf = [0u8; N];

        unf.unf_instance
            .expect("unf_instance can't be None")
            .encode(&mut buf.as_mut_slice());

        GUnforgeable(buf)
    }
}

impl<const N: usize> From<GUnforgeable<N>> for models::rhoapi::GUnforgeable {
    fn from(unf: GUnforgeable<N>) -> Self {
        models::rhoapi::GUnforgeable::decode(&unf.0[..]).unwrap()
    }
}

impl<const N: usize> GUnforgeable<N> {
    pub fn to_bytes_vec(&self) -> Vec<u8> {
        let mut unf_private_data = std::mem::ManuallyDrop::new(self.0.to_vec());
        unsafe {
            Vec::from_raw_parts(
                unf_private_data.as_mut_ptr() as *mut u8,
                32,
                unf_private_data.capacity(),
            )
        }
    }
}

impl<const N: usize> PartialOrd for GUnforgeable<N> {
    fn partial_cmp(&self, other: &Self) -> Option<std::cmp::Ordering> {
        Some(self.cmp(other))
    }
}

impl<const N: usize> Ord for GUnforgeable<N> {
    fn cmp(&self, other: &Self) -> Ordering {
        let lhs = &self.0;
        let rhs = &other.0;
        for i in 0..32 {
            match (lhs[i] as u8).cmp(&(rhs[i] as u8)) {
                Ordering::Equal => (),
                non_eq => return non_eq,
            }
        }
        return Ordering::Equal;
    }
}

// #[derive(Debug, PartialEq, Eq)]
// pub struct GPrivate {
//     pub id: Vec<u8>,
// }

// #[derive(Debug, PartialEq, Eq)]
// pub struct GDeployId {
//     pub sig: Vec<u8>,
// }

// #[derive(Debug, PartialEq, Eq)]
// pub struct GDeployerId {
//     pub public_key: Vec<u8>,
// }

// #[derive(Debug, PartialEq, Eq)]
// pub struct GSysAuthToken {}

// helper functions
#[inline]
pub(crate) fn union_inplace(this: &mut BitVec, that: &BitSlice) {
    let that_slice = that.as_ref();
    if that_slice.len() == 0 {
        return;
    }
    if this.len() == 0 {
        this.extend_from_bitslice(that_slice);
        return;
    }
    *this.as_mut_bitslice() |= that_slice;
}

#[inline]
pub(crate) fn union(this: impl AsRef<BitSlice>, that: impl AsRef<BitSlice>) -> BitVec {
    let this_slice = this.as_ref();
    if this_slice.is_empty() {
        let that_slice = that.as_ref();
        if that_slice.is_empty() {
            return BitVec::new();
        }
        return BitVec::from_bitslice(that_slice);
    }
    let mut result = BitVec::from_bitslice(this_slice);
    result |= that.as_ref();
    return result;
}

#[inline]
fn single_bit(pos: usize) -> BitVec {
    let mut res = BitVec::repeat(false, pos + 1);
    res.set(pos, true);
    res
}

#[inline]
pub(crate) fn adjust_bitset(slice: &BitSlice, from: usize) -> &BitSlice {
    if from > slice.len() {
        BitSlice::empty()
    } else {
        &slice[from..]
    }
}<|MERGE_RESOLUTION|>--- conflicted
+++ resolved
@@ -17,13 +17,13 @@
     pub matches: Vec<Match>,
     pub unforgeables: Vec<GUnforgeable<N>>,
     pub bundles: Vec<Bundle>,
-    pub connectives: Vec<Connective<N>>,
+    pub connectives: Vec<Connective>,
     pub locally_free: BitVec,
     pub connective_used: bool,
 }
 
-impl<const N: usize> From<Par<N>> for models::rhoapi::Par {
-    fn from(value: Par<N>) -> Self {
+impl From<Par> for models::rhoapi::Par {
+    fn from(value: Par) -> Self {
         Self {
             sends: value.sends.into_iter().map(Into::into).collect(),
             receives: value.receives.into_iter().map(Into::into).collect(),
@@ -54,8 +54,8 @@
     }
 }
 
-impl<const N: usize> Par<N> {
-    pub fn concat_with(&mut self, other: Par<N>) {
+impl Par {
+    pub fn concat_with(&mut self, other: Par) {
         if self.is_nil() {
             // worth it?
             self.clone_from(&other);
@@ -378,24 +378,6 @@
             body: bundle.body.map(Into::into).unwrap(),
             write_flag: bundle.write_flag,
             read_flag: bundle.read_flag,
-        }
-    }
-}
-
-impl From<Bundle> for models::rhoapi::Bundle {
-<<<<<<< HEAD
-    fn from(value: Bundle) -> Self {
-        Self {
-            body: Some(value.body.into()),
-            write_flag: value.write_flag,
-            read_flag: value.read_flag,
-=======
-    fn from(bundle: Bundle) -> Self {
-        models::rhoapi::Bundle {
-            body: Some(bundle.body.into()),
-            write_flag: bundle.write_flag,
-            read_flag: bundle.read_flag,
->>>>>>> d3808710
         }
     }
 }
@@ -1240,10 +1222,10 @@
 }
 
 #[derive(Debug, PartialEq, Eq, Clone, Hash)]
-pub enum Connective<const N: usize> {
-    ConnAnd(Vec<Par<N>>),
-    ConnOr(Vec<Par<N>>),
-    ConnNot(Par<N>),
+pub enum Connective {
+    ConnAnd(Vec<Par>),
+    ConnOr(Vec<Par>),
+    ConnNot(Par),
     VarRef(VarRef),
     ConnBool(bool),
     ConnInt(bool),
@@ -1252,7 +1234,7 @@
     ConnByteArray(bool),
 }
 
-impl<const N: usize> From<models::rhoapi::Connective> for Connective<N> {
+impl From<models::rhoapi::Connective> for Connective {
     fn from(connective: models::rhoapi::Connective) -> Self {
         match connective.connective_instance.unwrap() {
             models::rhoapi::connective::ConnectiveInstance::ConnAndBody(connective_body) => {
@@ -1280,45 +1262,6 @@
     }
 }
 
-<<<<<<< HEAD
-impl From<Connective> for models::rhoapi::Connective {
-    fn from(value: Connective) -> Self {
-        let connective_instance = match value {
-            Connective::ConnAnd(ps) => {
-                models::rhoapi::connective::ConnectiveInstance::ConnAndBody(
-                    models::rhoapi::ConnectiveBody {
-                        ps: ps.into_iter().map(Into::into).collect(),
-                    }
-                )
-            },
-            Connective::ConnOr(ps) => {
-                models::rhoapi::connective::ConnectiveInstance::ConnOrBody(
-                    models::rhoapi::ConnectiveBody {
-                        ps: ps.into_iter().map(Into::into).collect(),
-                    }
-                )
-            },
-            Connective::ConnNot(p) => {
-                models::rhoapi::connective::ConnectiveInstance::ConnNotBody(p.into())
-            },
-            Connective::VarRef(var_ref) => {
-                models::rhoapi::connective::ConnectiveInstance::VarRefBody(
-                    models::rhoapi::VarRef {
-                        index: var_ref.index as i32,
-                        depth: var_ref.depth as i32,
-                    }
-                )
-            },
-            Connective::ConnBool(v) => models::rhoapi::connective::ConnectiveInstance::ConnBool(v),
-            Connective::ConnInt(v) => models::rhoapi::connective::ConnectiveInstance::ConnInt(v),
-            Connective::ConnString(v) => models::rhoapi::connective::ConnectiveInstance::ConnString(v),
-            Connective::ConnUri(v) => models::rhoapi::connective::ConnectiveInstance::ConnUri(v),
-            Connective::ConnByteArray(v) => models::rhoapi::connective::ConnectiveInstance::ConnByteArray(v),
-        };
-
-        Self {
-            connective_instance: Some(connective_instance),
-=======
 impl<const N: usize> From<Connective<N>> for models::rhoapi::Connective {
     fn from(value: Connective<N>) -> Self {
         Self {
@@ -1338,12 +1281,32 @@
                 Connective::ConnByteArray(v) => {
                     models::rhoapi::connective::ConnectiveInstance::ConnByteArray(v).into()
                 }
-                Connective::ConnAnd(pars) => todo!(),
-                Connective::ConnOr(pars) => todo!(),
-                Connective::ConnNot(par) => todo!(),
-                Connective::VarRef(var_ref) => todo!(),
+                Connective::ConnAnd(pars) => {
+                    models::rhoapi::connective::ConnectiveInstance::ConnAndBody(
+                        models::rhoapi::ConnectiveBody {
+                            ps: pars.into_iter().map(Into::into).collect(),
+                        }
+                    ).into()
+                },
+                Connective::ConnOr(pars) => {
+                    models::rhoapi::connective::ConnectiveInstance::ConnOrBody(
+                        models::rhoapi::ConnectiveBody {
+                            ps: pars.into_iter().map(Into::into).collect(),
+                        }
+                    ).into()
+                },
+                Connective::ConnNot(par) => {
+                    models::rhoapi::connective::ConnectiveInstance::ConnNotBody(par.into()).into()
+                },
+                Connective::VarRef(var_ref) => {
+                    models::rhoapi::connective::ConnectiveInstance::VarRefBody(
+                        models::rhoapi::VarRef {
+                            index: var_ref.index as i32,
+                            depth: var_ref.depth as i32,
+                        }
+                    ).into()
+                },
             },
->>>>>>> d3808710
         }
     }
 }
