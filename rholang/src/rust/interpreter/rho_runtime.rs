// See rholang/src/main/scala/coop/rchain/rholang/interpreter/RhoRuntime.scala

use crypto::rust::hash::blake2b512_random::Blake2b512Random;
use models::rhoapi::Bundle;
use models::rhoapi::Var;
use models::rhoapi::expr::ExprInstance::EMapBody;
use models::rhoapi::tagged_continuation::TaggedCont;
use models::rhoapi::{BindPattern, Expr, ListParWithRandom, Par, TaggedContinuation};
use models::rust::block_hash::BlockHash;
use models::rust::par_map::ParMap;
use models::rust::par_map_type_mapper::ParMapTypeMapper;
use models::rust::sorted_par_map::SortedParMap;
use models::rust::utils::new_freevar_par;
use models::rust::validator::Validator;
use rspace_plus_plus::rspace::checkpoint::{Checkpoint, SoftCheckpoint};
use rspace_plus_plus::rspace::hashing::blake2b256_hash::Blake2b256Hash;
use rspace_plus_plus::rspace::history::history_repository::HistoryRepository;
use rspace_plus_plus::rspace::internal::{Datum, Row, WaitingContinuation};
use rspace_plus_plus::rspace::r#match::Match;
use rspace_plus_plus::rspace::replay_rspace_interface::IReplayRSpace;
use rspace_plus_plus::rspace::rspace::RSpace;
use rspace_plus_plus::rspace::rspace::RSpaceStore;
use rspace_plus_plus::rspace::rspace_interface::ISpace;
use rspace_plus_plus::rspace::trace::Log;
use rspace_plus_plus::rspace::tuplespace_interface::Tuplespace;
use std::collections::{HashMap, HashSet};
use std::sync::{Arc, Mutex, RwLock};

use crate::rust::interpreter::openai_service::OpenAIService;
use crate::rust::interpreter::system_processes::{BodyRefs, FixedChannels};

use super::accounting::_cost;
use super::accounting::cost_accounting::CostAccounting;
use super::accounting::costs::Cost;
use super::accounting::has_cost::HasCost;
use super::dispatch::RhoDispatch;
use super::dispatch::RholangAndScalaDispatcher;
use super::env::Env;
use super::errors::InterpreterError;
use super::interpreter::{EvaluateResult, Interpreter, InterpreterImpl};
use super::reduce::DebruijnInterpreter;
use super::registry::registry_bootstrap::ast;
use super::storage::charging_rspace::ChargingRSpace;
use super::substitute::Substitute;
use super::system_processes::{
    Arity, BlockData, BodyRef, Definition, InvalidBlocks, Name, ProcessContext, Remainder,
    RhoDispatchMap,
};
use models::rhoapi::expr::ExprInstance::GByteArray;

/*
 * This trait has been combined with the 'ReplayRhoRuntime' trait
*/
#[allow(async_fn_in_trait)]
pub trait RhoRuntime: HasCost {
    /**
     * Parse the rholang term into [[coop.rchain.models.Par]] and execute it with provided initial phlo.
     *
     * This function would change the state in the runtime.
     * @param term The rholang contract which would run on the runtime
     * @param initialPhlo initial cost for the this evaluation. If the phlo is not enough,
     *                    [[coop.rchain.rholang.interpreter.errors.OutOfPhlogistonsError]] would return.
     * @param normalizerEnv additional env for Par when parsing term into Par
     * @param rand random seed for rholang execution
     * @return
     */
    async fn evaluate(
        &mut self,
        term: &str,
        initial_phlo: Cost,
        normalizer_env: HashMap<String, Par>,
        rand: Blake2b512Random,
    ) -> Result<EvaluateResult, InterpreterError>;

    // See rholang/src/main/scala/coop/rchain/rholang/interpreter/RhoRuntimeSyntax.scala
    async fn evaluate_with_env(
        &mut self,
        term: &str,
        normalizer_env: HashMap<String, Par>,
    ) -> Result<EvaluateResult, InterpreterError> {
        self.evaluate_with_env_and_phlo(term, Cost::unsafe_max(), normalizer_env)
            .await
    }

    async fn evaluate_with_term(&mut self, term: &str) -> Result<EvaluateResult, InterpreterError> {
        self.evaluate_with_env_and_phlo(term, Cost::unsafe_max(), HashMap::new())
            .await
    }

    async fn evaluate_with_phlo(
        &mut self,
        term: &str,
        initial_phlo: Cost,
    ) -> Result<EvaluateResult, InterpreterError> {
        self.evaluate_with_env_and_phlo(term, initial_phlo, HashMap::new())
            .await
    }

    async fn evaluate_with_env_and_phlo(
        &mut self,
        term: &str,
        initial_phlo: Cost,
        normalizer_env: HashMap<String, Par>,
    ) -> Result<EvaluateResult, InterpreterError> {
        let rand = Blake2b512Random::create_from_length(128);
        let checkpoint = self.create_soft_checkpoint();
        match self
            .evaluate(term, initial_phlo, normalizer_env, rand)
            .await
        {
            Ok(eval_result) => {
                if !eval_result.errors.is_empty() {
                    self.revert_to_soft_checkpoint(checkpoint);
                    Ok(eval_result)
                } else {
                    Ok(eval_result)
                }
            }
            Err(err) => {
                self.revert_to_soft_checkpoint(checkpoint);
                Err(err)
            }
        }
    }

    /**
     * The function would execute the par regardless setting cost which would possibly cause
     * [[coop.rchain.rholang.interpreter.errors.OutOfPhlogistonsError]]. Because of that, use this
     * function in some situation which is not cost sensitive.
     *
     * This function would change the state in the runtime.
     *
     * Ideally, this function should be removed or hack the runtime without cost accounting in the future .
     * @param par [[coop.rchain.models.Par]] for the execution
     * @param env additional env for execution
     * @param rand random seed for rholang execution
     * @return
     */
    async fn inj(
        &self,
        par: Par,
        env: Env<Par>,
        rand: Blake2b512Random,
    ) -> Result<(), InterpreterError>;

    /**
     * After some executions([[evaluate]]) on the runtime, you can create a soft checkpoint which is the changes
     * for the current state of the runtime. You can revert the changes by [[revertToSoftCheckpoint]]
     * @return
     */
    fn create_soft_checkpoint(
        &mut self,
    ) -> SoftCheckpoint<Par, BindPattern, ListParWithRandom, TaggedContinuation>;

    fn revert_to_soft_checkpoint(
        &mut self,
        soft_checkpoint: SoftCheckpoint<Par, BindPattern, ListParWithRandom, TaggedContinuation>,
    ) -> ();

    /**
     * Create a checkpoint for the runtime. All the changes which happened in the runtime would persistent in the disk
     * and result in a new stateHash for the new state.
     * @return
     */
    fn create_checkpoint(&mut self) -> Checkpoint;

    /**
     * Reset the runtime to the specific state. Then you can operate some execution on the state.
     * @param root the target state hash to reset
     * @return
     */
    fn reset(&mut self, root: &Blake2b256Hash) -> ();

    /**
     * Consume the result in the rspace.
     *
     * This function would change the state in the runtime.
     * @param channel target channel for the consume
     * @param pattern pattern for the consume
     * @return
     */
    fn consume_result(
        &mut self,
        channel: Vec<Par>,
        pattern: Vec<BindPattern>,
    ) -> Result<Option<(TaggedContinuation, Vec<ListParWithRandom>)>, InterpreterError>;

    /**
     * get data directly from history repository
     *
     * This function would not change the state in the runtime
     */
    fn get_data(&self, channel: &Par) -> Vec<Datum<ListParWithRandom>>;

    fn get_joins(&self, channel: Par) -> Vec<Vec<Par>>;

    /**
     * get continuation directly from history repository
     *
     * This function would not change the state in the runtime
     */
    fn get_continuations(
        &self,
        channels: Vec<Par>,
    ) -> Vec<WaitingContinuation<BindPattern, TaggedContinuation>>;

    /**
     * Set the runtime block data environment.
     */
    fn set_block_data(&self, block_data: BlockData) -> ();

    /**
     * Set the runtime invalid blocks environment.
     */
    fn set_invalid_blocks(&self, invalid_blocks: HashMap<BlockHash, Validator>) -> ();

    /**
     * Get the hot changes after some executions for the runtime.
     * Currently this is only for debug info mostly.
     */
    fn get_hot_changes(
        &self,
    ) -> HashMap<Vec<Par>, Row<BindPattern, ListParWithRandom, TaggedContinuation>>;

    /* Replay functions */

    fn rig(&self, log: Log) -> Result<(), InterpreterError>;

    fn check_replay_data(&self) -> Result<(), InterpreterError>;
}

/*
 * We use this struct for both normal and replay RhoRuntime instances
*/
#[derive(Clone)]
pub struct RhoRuntimeImpl {
    pub reducer: DebruijnInterpreter,
    pub cost: _cost,
    pub block_data_ref: Arc<RwLock<BlockData>>,
    pub invalid_blocks_param: InvalidBlocks,
    pub merge_chs: Arc<RwLock<HashSet<Par>>>,
}

impl RhoRuntimeImpl {
    fn new(
        reducer: DebruijnInterpreter,
        cost: _cost,
        block_data_ref: Arc<RwLock<BlockData>>,
        invalid_blocks_param: InvalidBlocks,
        merge_chs: Arc<RwLock<HashSet<Par>>>,
    ) -> RhoRuntimeImpl {
        RhoRuntimeImpl {
            reducer,
            cost,
            block_data_ref,
            invalid_blocks_param,
            merge_chs,
        }
    }

    pub fn get_cost_log(&self) -> Vec<Cost> {
        self.cost.get_log()
    }

    pub fn clear_cost_log(&self) {
        self.cost.clear_log()
    }
}

impl RhoRuntime for RhoRuntimeImpl {
    async fn evaluate(
        &mut self,
        term: &str,
        initial_phlo: Cost,
        normalizer_env: HashMap<String, Par>,
        rand: Blake2b512Random,
    ) -> Result<EvaluateResult, InterpreterError> {
        // println!(
        //     "\nspace hot store size before in evaluate: {:?}",
        //     self.get_hot_changes().len()
        // );
        // rand.debug_str();
        let i = InterpreterImpl::new(self.cost.clone(), self.merge_chs.clone());
        let reducer = &self.reducer;
        let res = i
            .inj_attempt(reducer, term, initial_phlo, normalizer_env, rand)
            .await;
        // println!(
        //     "space hot store size after in evaluate: {:?}",
        //     self.get_hot_changes().len()
        // );
        // println!("\nevaluate result: {:?}", res);
        res
    }

    async fn inj(
        &self,
        par: Par,
        _env: Env<Par>,
        rand: Blake2b512Random,
    ) -> Result<(), InterpreterError> {
        // println!(
        //     "\nspace hot store size before in inj: {:?}",
        //     self.get_hot_changes().len()
        // );
        // println!("\nenv in inj: {:?}", _env);
        // println!("\npar in inj: {:?}", par);
        let res = self.reducer.inj(par, rand).await;
        // println!(
        //     "space hot store size after in inj: {:?}",
        //     self.get_hot_changes().len()
        // );
        res
    }

    fn create_soft_checkpoint(
        &mut self,
    ) -> SoftCheckpoint<Par, BindPattern, ListParWithRandom, TaggedContinuation> {
        self.reducer
            .space
            .try_lock()
            .unwrap()
            .create_soft_checkpoint()
    }

    fn revert_to_soft_checkpoint(
        &mut self,
        soft_checkpoint: SoftCheckpoint<Par, BindPattern, ListParWithRandom, TaggedContinuation>,
    ) -> () {
        self.reducer
            .space
            .try_lock()
            .unwrap()
            .revert_to_soft_checkpoint(soft_checkpoint)
            .unwrap()
    }

    fn create_checkpoint(&mut self) -> Checkpoint {
        // let _ = self.reducer.space.try_lock().unwrap().create_checkpoint().unwrap();
        let checkpoint = self
            .reducer
            .space
            .try_lock()
            .unwrap()
            .create_checkpoint()
            .unwrap();
        // println!(
        //     "\nruntime space after create_checkpoint, {:?}",
        //     self.get_hot_changes().len()
        // );
        // println!(
        //     "\nreducer space after create_checkpoint, {:?}",
        //     self.get_reducer_hot_changes().len()
        // );
        checkpoint
    }

<<<<<<< HEAD
    fn reset(&mut self, root: &Blake2b256Hash) -> () {
        self.reducer.space.try_lock().unwrap().reset(root).unwrap()
=======
    fn reset(&mut self, root: Blake2b256Hash) -> () {
        // retaining graceful behavior; detailed error handling now lives in FFI reset returning codes
        let mut space_lock = match self.reducer.space.try_lock() {
            Ok(lock) => lock,
            Err(e) => {
                println!("ERROR: failed to lock reducer.space in reset: {:?}", e);
                return ();
            }
        };

        match space_lock.reset(root.clone()) {
            Ok(_) => (),
            Err(e) => {
                println!("ERROR: reset failed with error: {:?}", e);
                println!("Error details: {}", e);
                println!("Failed root: {:?}", root);
                return ();
            }
        }
>>>>>>> 8bd0831d
    }

    fn consume_result(
        &mut self,
        channel: Vec<Par>,
        pattern: Vec<BindPattern>,
    ) -> Result<Option<(TaggedContinuation, Vec<ListParWithRandom>)>, InterpreterError> {
        Ok(self
            .reducer
            .space
            .try_lock()
            .unwrap()
            .consume_result(channel, pattern)?)
    }

    fn get_data(&self, channel: &Par) -> Vec<Datum<ListParWithRandom>> {
        self.reducer.space.try_lock().unwrap().get_data(channel)
    }

    fn get_joins(&self, channel: Par) -> Vec<Vec<Par>> {
        self.reducer.space.try_lock().unwrap().get_joins(channel)
    }

    fn get_continuations(
        &self,
        channels: Vec<Par>,
    ) -> Vec<WaitingContinuation<BindPattern, TaggedContinuation>> {
        self.reducer
            .space
            .try_lock()
            .unwrap()
            .get_waiting_continuations(channels)
    }

    fn set_block_data(&self, block_data: BlockData) -> () {
        let mut lock = self.block_data_ref.write().unwrap();
        *lock = block_data;
    }

    fn set_invalid_blocks(&self, invalid_blocks: HashMap<BlockHash, Validator>) -> () {
        let invalid_blocks: Par = Par::default().with_exprs(vec![Expr {
            expr_instance: Some(EMapBody(ParMapTypeMapper::par_map_to_emap(
                ParMap::create_from_sorted_par_map(SortedParMap::create_from_map(
                    invalid_blocks
                        .into_iter()
                        .map(|(validator, block_hash)| {
                            (
                                Par::default().with_exprs(vec![Expr {
                                    expr_instance: Some(GByteArray(validator.into())),
                                }]),
                                Par::default().with_exprs(vec![Expr {
                                    expr_instance: Some(GByteArray(block_hash.into())),
                                }]),
                            )
                        })
                        .collect(),
                )),
            ))),
        }]);

        self.invalid_blocks_param.set_params(invalid_blocks)
    }

    fn get_hot_changes(
        &self,
    ) -> HashMap<Vec<Par>, Row<BindPattern, ListParWithRandom, TaggedContinuation>> {
        self.reducer.space.try_lock().unwrap().to_map()
    }

    fn rig(&self, log: Log) -> Result<(), InterpreterError> {
        self.reducer.space.try_lock().unwrap().rig(log)?;
        Ok(())
    }

    fn check_replay_data(&self) -> Result<(), InterpreterError> {
        self.reducer.space.try_lock().unwrap().check_replay_data()?;
        Ok(())
    }
}

impl HasCost for RhoRuntimeImpl {
    fn cost(&self) -> &_cost {
        &self.cost
    }
}

// TODO: Fix these types
pub type RhoTuplespace =
    Arc<Mutex<Box<dyn Tuplespace<Par, BindPattern, ListParWithRandom, TaggedContinuation>>>>;

pub type RhoISpace =
    Arc<Mutex<Box<dyn ISpace<Par, BindPattern, ListParWithRandom, TaggedContinuation>>>>;

pub type RhoReplayISpace =
    Arc<Mutex<Box<dyn IReplayRSpace<Par, BindPattern, ListParWithRandom, TaggedContinuation>>>>;

pub type RhoHistoryRepository =
    Arc<Box<dyn HistoryRepository<Par, BindPattern, ListParWithRandom, TaggedContinuation>>>;

pub type ISpaceAndReplay = (RhoISpace, RhoReplayISpace);

fn introduce_system_process<T>(
    mut spaces: Vec<&mut T>,
    processes: Vec<(Name, Arity, Remainder, BodyRef)>,
) -> Vec<Option<(TaggedContinuation, Vec<ListParWithRandom>)>>
where
    T: ISpace<Par, BindPattern, ListParWithRandom, TaggedContinuation>,
{
    let mut results: Vec<Option<(TaggedContinuation, Vec<ListParWithRandom>)>> = Vec::new();

    for (name, arity, remainder, body_ref) in processes {
        let channels = vec![name];
        let patterns = vec![BindPattern {
            patterns: (0..arity).map(|i| new_freevar_par(i, Vec::new())).collect(),
            remainder,
            free_count: arity,
        }];

        let continuation = TaggedContinuation {
            tagged_cont: Some(TaggedCont::ScalaBodyRef(body_ref)),
        };

        for space in &mut spaces {
            let result = space.install(channels.clone(), patterns.clone(), continuation.clone());
            results.push(result.map_err(|err| panic!("{}", err)).unwrap());
        }
    }

    results
}

fn std_system_processes() -> Vec<Definition> {
    vec![
        Definition {
            urn: "rho:io:stdout".to_string(),
            fixed_channel: FixedChannels::stdout(),
            arity: 1,
            body_ref: BodyRefs::STDOUT,
            handler: Box::new(|ctx| {
                Box::new(move |args| {
                    let ctx = ctx.clone();
                    Box::pin(async move { ctx.system_processes.clone().std_out(args).await })
                })
            }),
            remainder: None,
        },
        Definition {
            urn: "rho:io:stdoutAck".to_string(),
            fixed_channel: FixedChannels::stdout_ack(),
            arity: 2,
            body_ref: BodyRefs::STDOUT_ACK,
            handler: Box::new(|ctx| {
                Box::new(move |args| {
                    let ctx = ctx.clone();
                    Box::pin(async move { ctx.system_processes.clone().std_out_ack(args).await })
                })
            }),
            remainder: None,
        },
        Definition {
            urn: "rho:io:stderr".to_string(),
            fixed_channel: FixedChannels::stderr(),
            arity: 1,
            body_ref: BodyRefs::STDERR,
            handler: Box::new(|ctx| {
                Box::new(move |args| {
                    let ctx = ctx.clone();
                    Box::pin(async move { ctx.system_processes.clone().std_err(args).await })
                })
            }),
            remainder: None,
        },
        Definition {
            urn: "rho:io:stderrAck".to_string(),
            fixed_channel: FixedChannels::stderr_ack(),
            arity: 2,
            body_ref: BodyRefs::STDERR_ACK,
            handler: Box::new(|ctx| {
                Box::new(move |args| {
                    let ctx = ctx.clone();
                    Box::pin(async move { ctx.system_processes.clone().std_err_ack(args).await })
                })
            }),
            remainder: None,
        },
        Definition {
            urn: "rho:block:data".to_string(),
            fixed_channel: FixedChannels::get_block_data(),
            arity: 1,
            body_ref: BodyRefs::GET_BLOCK_DATA,
            handler: Box::new(|ctx| {
                Box::new(move |args| {
                    let ctx = ctx.clone();
                    Box::pin(async move {
                        ctx.system_processes
                            .clone()
                            .get_block_data(args, ctx.block_data.clone())
                            .await
                    })
                })
            }),
            remainder: None,
        },
        Definition {
            urn: "rho:casper:invalidBlocks".to_string(),
            fixed_channel: FixedChannels::get_invalid_blocks(),
            arity: 1,
            body_ref: BodyRefs::GET_INVALID_BLOCKS,
            handler: Box::new(|ctx| {
                Box::new(move |args| {
                    let ctx = ctx.clone();
                    Box::pin(async move {
                        ctx.system_processes
                            .clone()
                            .invalid_blocks(args, &ctx.invalid_blocks)
                            .await
                    })
                })
            }),
            remainder: None,
        },
        Definition {
            urn: "rho:rev:address".to_string(),
            fixed_channel: FixedChannels::rev_address(),
            arity: 3,
            body_ref: BodyRefs::REV_ADDRESS,
            handler: Box::new(|ctx| {
                Box::new(move |args| {
                    let ctx = ctx.clone();
                    Box::pin(async move { ctx.system_processes.clone().rev_address(args).await })
                })
            }),
            remainder: None,
        },
        Definition {
            urn: "rho:rchain:deployerId:ops".to_string(),
            fixed_channel: FixedChannels::deployer_id_ops(),
            arity: 3,
            body_ref: BodyRefs::DEPLOYER_ID_OPS,
            handler: Box::new(|ctx| {
                Box::new(move |args| {
                    let ctx = ctx.clone();
                    Box::pin(
                        async move { ctx.system_processes.clone().deployer_id_ops(args).await },
                    )
                })
            }),
            remainder: None,
        },
        Definition {
            urn: "rho:registry:ops".to_string(),
            fixed_channel: FixedChannels::reg_ops(),
            arity: 3,
            body_ref: BodyRefs::REG_OPS,
            handler: Box::new(|ctx| {
                Box::new(move |args| {
                    let ctx = ctx.clone();
                    Box::pin(async move { ctx.system_processes.clone().registry_ops(args).await })
                })
            }),
            remainder: None,
        },
        Definition {
            urn: "sys:authToken:ops".to_string(),
            fixed_channel: FixedChannels::sys_authtoken_ops(),
            arity: 3,
            body_ref: BodyRefs::SYS_AUTHTOKEN_OPS,
            handler: Box::new(|ctx| {
                Box::new(move |args| {
                    let ctx = ctx.clone();
                    Box::pin(
                        async move { ctx.system_processes.clone().sys_auth_token_ops(args).await },
                    )
                })
            }),
            remainder: None,
        },
        Definition {
            urn: "rho:io:grpcTell".to_string(),
            fixed_channel: FixedChannels::grpc_tell(),
            arity: 3,
            body_ref: BodyRefs::GRPC_TELL,
            handler: Box::new(|ctx| {
                Box::new(move |args| {
                    let ctx = ctx.clone();
                    Box::pin(async move { ctx.system_processes.clone().grpc_tell(args).await })
                })
            }),
            remainder: None,
        },
        Definition {
            urn: "rho:io:devNull".to_string(),
            fixed_channel: FixedChannels::dev_null(),
            arity: 1,
            body_ref: BodyRefs::DEV_NULL,
            handler: Box::new(|ctx| {
                Box::new(move |args| {
                    let ctx = ctx.clone();
                    Box::pin(async move { ctx.system_processes.clone().dev_null(args).await })
                })
            }),
            remainder: None,
        },
    ]
}

fn std_rho_crypto_processes() -> Vec<Definition> {
    vec![
        Definition {
            urn: "rho:crypto:secp256k1Verify".to_string(),
            fixed_channel: FixedChannels::secp256k1_verify(),
            arity: 4,
            body_ref: BodyRefs::SECP256K1_VERIFY,
            handler: Box::new(|ctx| {
                Box::new(move |args| {
                    let ctx = ctx.clone();
                    Box::pin(
                        async move { ctx.system_processes.clone().secp256k1_verify(args).await },
                    )
                })
            }),
            remainder: None,
        },
        Definition {
            urn: "rho:crypto:blake2b256Hash".to_string(),
            fixed_channel: FixedChannels::blake2b256_hash(),
            arity: 2,
            body_ref: BodyRefs::BLAKE2B256_HASH,
            handler: Box::new(|ctx| {
                Box::new(move |args| {
                    let ctx = ctx.clone();
                    Box::pin(
                        async move { ctx.system_processes.clone().blake2b256_hash(args).await },
                    )
                })
            }),
            remainder: None,
        },
        Definition {
            urn: "rho:crypto:keccak256Hash".to_string(),
            fixed_channel: FixedChannels::keccak256_hash(),
            arity: 2,
            body_ref: BodyRefs::KECCAK256_HASH,
            handler: Box::new(|ctx| {
                Box::new(move |args| {
                    let ctx = ctx.clone();
                    Box::pin(async move { ctx.system_processes.clone().keccak256_hash(args).await })
                })
            }),
            remainder: None,
        },
        Definition {
            urn: "rho:crypto:sha256Hash".to_string(),
            fixed_channel: FixedChannels::sha256_hash(),
            arity: 2,
            body_ref: BodyRefs::SHA256_HASH,
            handler: Box::new(|ctx| {
                Box::new(move |args| {
                    let ctx = ctx.clone();
                    Box::pin(async move { ctx.system_processes.clone().sha256_hash(args).await })
                })
            }),
            remainder: None,
        },
        Definition {
            urn: "rho:crypto:ed25519Verify".to_string(),
            fixed_channel: FixedChannels::ed25519_verify(),
            arity: 4,
            body_ref: BodyRefs::ED25519_VERIFY,
            handler: Box::new(|ctx| {
                Box::new(move |args| {
                    let ctx = ctx.clone();
                    Box::pin(async move { ctx.system_processes.clone().ed25519_verify(args).await })
                })
            }),
            remainder: None,
        },
    ]
}

fn std_rho_ai_processes() -> Vec<Definition> {
    vec![
        Definition {
            urn: "rho:ai:gpt4".to_string(),
            fixed_channel: FixedChannels::gpt4(),
            arity: 2,
            body_ref: BodyRefs::GPT4,
            handler: Box::new(|ctx| {
                Box::new(move |args| {
                    let ctx = ctx.clone();
                    Box::pin(async move { ctx.system_processes.clone().gpt4(args).await })
                })
            }),
            remainder: None,
        },
        Definition {
            urn: "rho:ai:dalle3".to_string(),
            fixed_channel: FixedChannels::dalle3(),
            arity: 2,
            body_ref: BodyRefs::DALLE3,
            handler: Box::new(|ctx| {
                Box::new(move |args| {
                    let ctx = ctx.clone();
                    Box::pin(async move { ctx.system_processes.clone().dalle3(args).await })
                })
            }),
            remainder: None,
        },
        Definition {
            urn: "rho:ai:textToAudio".to_string(),
            fixed_channel: FixedChannels::text_to_audio(),
            arity: 2,
            body_ref: BodyRefs::TEXT_TO_AUDIO,
            handler: Box::new(|ctx| {
                Box::new(move |args| {
                    let ctx = ctx.clone();
                    Box::pin(async move { ctx.system_processes.clone().text_to_audio(args).await })
                })
            }),
            remainder: None,
        },
    ]
}

fn dispatch_table_creator(
    space: RhoISpace,
    dispatcher: RhoDispatch,
    block_data: Arc<RwLock<BlockData>>,
    invalid_blocks: InvalidBlocks,
    extra_system_processes: &mut Vec<Definition>,
    openai_service: Arc<Mutex<OpenAIService>>,
) -> RhoDispatchMap {
    let mut dispatch_table = HashMap::new();

    for def in std_system_processes().iter_mut().chain(
        std_rho_crypto_processes()
            .iter_mut()
            .chain(std_rho_ai_processes().iter_mut())
            .chain(extra_system_processes.iter_mut()),
    ) {
        // TODO: Remove cloning every time
        let tuple = def.to_dispatch_table(ProcessContext::create(
            space.clone(),
            dispatcher.clone(),
            block_data.clone(),
            invalid_blocks.clone(),
            openai_service.clone(),
        ));

        dispatch_table.insert(tuple.0, tuple.1);
    }

    Arc::new(RwLock::new(dispatch_table))
}

fn basic_processes() -> HashMap<String, Par> {
    let mut map = HashMap::new();

    map.insert(
        "rho:registry:lookup".to_string(),
        Par::default().with_bundles(vec![Bundle {
            body: Some(FixedChannels::reg_lookup()),
            write_flag: true,
            read_flag: false,
        }]),
    );

    map.insert(
        "rho:registry:insertArbitrary".to_string(),
        Par::default().with_bundles(vec![Bundle {
            body: Some(FixedChannels::reg_insert_random()),
            write_flag: true,
            read_flag: false,
        }]),
    );

    map.insert(
        "rho:registry:insertSigned:secp256k1".to_string(),
        Par::default().with_bundles(vec![Bundle {
            body: Some(FixedChannels::reg_insert_signed()),
            write_flag: true,
            read_flag: false,
        }]),
    );

    map
}

fn setup_reducer(
    charging_rspace: RhoISpace,
    block_data_ref: Arc<RwLock<BlockData>>,
    invalid_blocks: InvalidBlocks,
    extra_system_processes: &mut Vec<Definition>,
    urn_map: HashMap<String, Par>,
    merge_chs: Arc<RwLock<HashSet<Par>>>,
    mergeable_tag_name: Par,
    openai_service: Arc<Mutex<OpenAIService>>,
    cost: _cost,
) -> DebruijnInterpreter {
    // println!("\nsetup_reducer");

    let dispatcher = Arc::new(RwLock::new(RholangAndScalaDispatcher {
        _dispatch_table: Arc::new(RwLock::new(HashMap::new())),
        reducer: None,
    }));

    let reducer = DebruijnInterpreter {
        space: charging_rspace.clone(),
        dispatcher: dispatcher.clone(),
        urn_map,
        merge_chs,
        mergeable_tag_name,
        cost: cost.clone(),
        substitute: Substitute { cost: cost.clone() },
    };

    dispatcher.try_write().unwrap().reducer = Some(reducer.clone());

    let replay_dispatch_table = dispatch_table_creator(
        charging_rspace.clone(),
        dispatcher.clone(),
        block_data_ref,
        invalid_blocks,
        extra_system_processes,
        openai_service,
    );

    dispatcher.try_write().unwrap()._dispatch_table = replay_dispatch_table;
    reducer
}

fn setup_maps_and_refs(
    extra_system_processes: &Vec<Definition>,
) -> (
    Arc<RwLock<BlockData>>,
    InvalidBlocks,
    HashMap<String, Name>,
    Vec<(Name, Arity, Remainder, BodyRef)>,
) {
    let block_data_ref = Arc::new(RwLock::new(BlockData::empty()));
    let invalid_blocks = InvalidBlocks::new();

    let system_binding = std_system_processes();
    let rho_crypto_binding = std_rho_crypto_processes();
    let rho_ai_binding = std_rho_ai_processes();
    let combined_processes = system_binding
        .iter()
        .chain(rho_crypto_binding.iter())
        .chain(rho_ai_binding.iter())
        .chain(extra_system_processes.iter())
        .collect::<Vec<&Definition>>();

    let mut urn_map: HashMap<_, _> = basic_processes();
    combined_processes
        .iter()
        .map(|process| process.to_urn_map())
        .for_each(|(key, value)| {
            urn_map.insert(key, value);
        });

    // println!("\nurn_map length: {:?}", urn_map.len());

    let proc_defs: Vec<(Par, i32, Option<Var>, i64)> = combined_processes
        .iter()
        .map(|process| process.to_proc_defs())
        .collect();

    // println!("\nproc_defs length: {:?}", proc_defs.len());

    (block_data_ref, invalid_blocks, urn_map, proc_defs)
}

fn create_rho_env<T>(
    mut rspace: T,
    merge_chs: Arc<RwLock<HashSet<Par>>>,
    mergeable_tag_name: Par,
    extra_system_processes: &mut Vec<Definition>,
    cost: _cost,
) -> (DebruijnInterpreter, Arc<RwLock<BlockData>>, InvalidBlocks)
where
    T: ISpace<Par, BindPattern, ListParWithRandom, TaggedContinuation> + Clone + 'static,
{
    let maps_and_refs = setup_maps_and_refs(&extra_system_processes);
    let (block_data_ref, invalid_blocks, urn_map, proc_defs) = maps_and_refs;
    let res = introduce_system_process(vec![&mut rspace], proc_defs);
    assert!(res.iter().all(|s| s.is_none()));

    let charging_rspace: RhoISpace = Arc::new(Mutex::new(Box::new(
        ChargingRSpace::charging_rspace(rspace, cost.clone()),
    )));

    let openai_service = Arc::new(Mutex::new(OpenAIService::new()));
    let reducer = setup_reducer(
        charging_rspace,
        block_data_ref.clone(),
        invalid_blocks.clone(),
        extra_system_processes,
        urn_map,
        merge_chs,
        mergeable_tag_name,
        openai_service,
        cost,
    );

    (reducer, block_data_ref, invalid_blocks)
}

// This is from Nassim Taleb's "Skin in the Game"
fn bootstrap_rand() -> Blake2b512Random {
    // println!("\nhit bootstrap_rand");
    Blake2b512Random::create_from_bytes("Decentralization is based on the simple notion that it is easier to macrobull***t than microbull***t. \
         Decentralization reduces large structural asymmetries."
         .as_bytes())
}

pub async fn bootstrap_registry(runtime: &RhoRuntimeImpl) -> () {
    // println!("\ncalling bootstrap_registry");
    let rand = bootstrap_rand();
    // rand.debug_str();
    let cost = runtime.cost().get();
    let _ = runtime
        .cost()
        .set(Cost::create(i64::MAX, "bootstrap registry".to_string()));
    // println!("\nast: {:?}", ast());
    // println!(
    //     "\nruntime space before inject, {:?}",
    //     runtime_lock.get_hot_changes().len()
    // );
    runtime.inj(ast(), Env::new(), rand).await.unwrap();
    // println!(
    //     "\nruntime space after inject, {:?}",
    //     runtime_lock.get_hot_changes().len()
    // );
    let _ = runtime.cost().set(Cost::create_from_cost(cost));
}

async fn create_runtime<T>(
    rspace: T,
    extra_system_processes: &mut Vec<Definition>,
    init_registry: bool,
    mergeable_tag_name: Par,
) -> RhoRuntimeImpl
where
    T: ISpace<Par, BindPattern, ListParWithRandom, TaggedContinuation> + Clone + 'static,
{
    // println!("\nrust create_runtime");
    let cost = CostAccounting::empty_cost();
    let merge_chs = Arc::new(RwLock::new({
        let mut set = HashSet::new();
        set.insert(Par::default());
        set
    }));

    let rho_env = create_rho_env(
        rspace,
        merge_chs.clone(),
        mergeable_tag_name,
        extra_system_processes,
        cost.clone(),
    );

    let (reducer, block_ref, invalid_blocks) = rho_env;
    let mut runtime = RhoRuntimeImpl::new(reducer, cost, block_ref, invalid_blocks, merge_chs);

    if init_registry {
        // println!("\ninit_registry");
        bootstrap_registry(&runtime).await;
        runtime.create_checkpoint();
    }

    runtime
}

/**
 *
 * @param rspace the rspace which the runtime would operate on it
 * @param extraSystemProcesses extra system rholang processes exposed to the runtime
 *                             which you can execute function on it
 * @param initRegistry For a newly created rspace, you might need to bootstrap registry
 *                     in the runtime to use rholang registry normally. Actually this initRegistry
 *                     is not the only thing you need for rholang registry, after the bootstrap
 *                     registry, you still need to insert registry contract on the rspace.
 *                     For a exist rspace which bootstrap registry before, you can skip this.
 *                     For some test cases, you don't need the registry then you can skip this
 *                     init process which can be faster.
 * @param costLog currently only the testcases needs a special costLog for test information.
 *                Normally you can just
 *                use [[coop.rchain.rholang.interpreter.accounting.noOpCostLog]]
 * @return
 */
pub async fn create_rho_runtime<T>(
    rspace: T,
    mergeable_tag_name: Par,
    init_registry: bool,
    extra_system_processes: &mut Vec<Definition>,
) -> RhoRuntimeImpl
where
    T: ISpace<Par, BindPattern, ListParWithRandom, TaggedContinuation> + Clone + 'static,
{
    create_runtime(
        rspace,
        extra_system_processes,
        init_registry,
        mergeable_tag_name,
    )
    .await
}

/**
 *
 * @param rspace the replay rspace which the runtime operate on it
 * @param extraSystemProcesses same as [[coop.rchain.rholang.interpreter.RhoRuntime.createRhoRuntime]]
 * @param initRegistry same as [[coop.rchain.rholang.interpreter.RhoRuntime.createRhoRuntime]]
 * @param costLog same as [[coop.rchain.rholang.interpreter.RhoRuntime.createRhoRuntime]]
 * @return
 */
pub async fn create_replay_rho_runtime<T>(
    rspace: T,
    mergeable_tag_name: Par,
    init_registry: bool,
    extra_system_processes: &mut Vec<Definition>,
) -> RhoRuntimeImpl
where
    T: ISpace<Par, BindPattern, ListParWithRandom, TaggedContinuation> + Clone + 'static,
{
    create_runtime(
        rspace,
        extra_system_processes,
        init_registry,
        mergeable_tag_name,
    )
    .await
}

pub(crate) async fn _create_runtimes<T, R>(
    space: T,
    replay_space: R,
    init_registry: bool,
    additional_system_processes: &mut Vec<Definition>,
    mergeable_tag_name: Par,
) -> (RhoRuntimeImpl, RhoRuntimeImpl)
where
    T: ISpace<Par, BindPattern, ListParWithRandom, TaggedContinuation> + Clone + 'static,
    R: IReplayRSpace<Par, BindPattern, ListParWithRandom, TaggedContinuation> + Clone + 'static,
{
    let rho_runtime = create_rho_runtime(
        space,
        mergeable_tag_name.clone(),
        init_registry,
        additional_system_processes,
    )
    .await;

    let replay_rho_runtime = create_replay_rho_runtime(
        replay_space,
        mergeable_tag_name,
        init_registry,
        additional_system_processes,
    )
    .await;

    (rho_runtime, replay_rho_runtime)
}

pub async fn create_runtime_from_kv_store(
    stores: RSpaceStore,
    mergeable_tag_name: Par,
    init_registry: bool,
    additional_system_processes: &mut Vec<Definition>,
    matcher: Arc<Box<dyn Match<BindPattern, ListParWithRandom>>>,
) -> RhoRuntimeImpl {
    let space: RSpace<Par, BindPattern, ListParWithRandom, TaggedContinuation> =
        RSpace::create(stores, matcher).unwrap();

    let runtime = create_rho_runtime(
        space,
        mergeable_tag_name,
        init_registry,
        additional_system_processes,
    )
    .await;

    runtime
}<|MERGE_RESOLUTION|>--- conflicted
+++ resolved
@@ -355,10 +355,6 @@
         checkpoint
     }
 
-<<<<<<< HEAD
-    fn reset(&mut self, root: &Blake2b256Hash) -> () {
-        self.reducer.space.try_lock().unwrap().reset(root).unwrap()
-=======
     fn reset(&mut self, root: Blake2b256Hash) -> () {
         // retaining graceful behavior; detailed error handling now lives in FFI reset returning codes
         let mut space_lock = match self.reducer.space.try_lock() {
@@ -378,7 +374,6 @@
                 return ();
             }
         }
->>>>>>> 8bd0831d
     }
 
     fn consume_result(
