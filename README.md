# F1r3fly

> A decentralized, economic, censorship-resistant, public compute infrastructure and blockchain that hosts and executes smart contracts with trustworthy, scalable, concurrent proof-of-stake consensus.

## Table of Contents

- [What is F1r3fly?](#what-is-f1r3fly)
- [Security Notice](#note-on-the-use-of-this-software)
- [Installation](#installation)
  - [Source (Development)](#source)
  - [Docker](#docker)
  - [Debian/Ubuntu](#debianubuntu)
  - [RedHat/Fedora](#redhatfedora)
  - [macOS](#macos)
- [Building](#building)
- [Running](#running)
- [Usage](#usage)
  - [Node CLI](#node-cli)
  - [Evaluating Rholang Contracts](#evaluating-rholang-contracts)
  - [F1r3flyFS](#f1r3flyfs)
- [Configuration](#configuration-file)
- [Development](#development)
- [Troubleshooting](#troubleshooting)
- [Support & Community](#support--community)
- [Known Issues & Reporting](#caveats-and-filing-issues)
- [Acknowledgements](#acknowledgements)
- [License](#licence-information)

## What is F1r3fly?

F1r3fly is an open-source blockchain platform that provides:

- **Decentralized compute infrastructure** - Censorship-resistant public blockchain
- **Smart contract execution** - Hosts and executes programs (smart contracts)
- **Scalable consensus** - Proof-of-stake consensus with content delivery
- **Concurrent processing** - Trustworthy and scalable concurrent execution

### Getting Started

- **Development**: Install locally using [Nix and direnv](#source) for a complete development environment
- **Production**: Use [Docker](#docker) or [system packages](#debianubuntu) for running nodes
- **Community**: Join the [F1r3fly Discord](https://discord.gg/NN59aFdAHM) for tutorials, documentation, and project information
- **Testnet**: Public testnet access coming soon

## Note on the use of this software
This code has not yet completed a security review. We strongly recommend that you do not use it in production or to transfer items of material value. We take no responsibility for any loss you may incur through the use of this code.

## Installation

### Source

**Recommended for development and contributing to F1r3fly**

#### Prerequisites

1. **Install Nix**: https://nixos.org/download/
   - Learn more: [How Nix Works](https://nixos.org/guides/how-nix-works/)

2. **Install direnv**: https://direnv.net/#basic-installation
   - Learn more: [direnv documentation](https://direnv.net/)

#### Setup Steps

3. **Clone and setup the repository**:
   ```bash
   git clone <repository-url>
   cd f1r3fly-build
   direnv allow
   ```

   **Troubleshooting**: If you encounter the error:
   ```
   error: experimental Nix feature 'nix-command' is disabled
   ```

   **Solution**:
   ```bash
   # Create Nix config directory
   mkdir -p ~/.config/nix
   
   # Add experimental features
   echo "experimental-features = flakes nix-command" > ~/.config/nix/nix.conf
   
   # Try again
   direnv allow
   ```

   > 📝 **Note**: The initial setup will compile all libraries (takes a few minutes). Your development environment will be ready after completion.

### Docker

**Recommended for production deployments and testing**

#### Quick Start

Run a complete F1r3fly network with automatic block production:

```bash
# Start the shard network (recommended)
docker compose -f docker/shard-with-autopropose.yml up
```

#### Port Configuration

| Port  | Service              | Description                    |
|-------|---------------------|--------------------------------|
| 40400 | Protocol Server     | Main blockchain protocol       |
| 40401 | gRPC External       | External gRPC API              |
| 40402 | gRPC Internal       | Internal gRPC API              |
| 40403 | HTTP API            | REST/HTTP API endpoints        |
| 40404 | Peer Discovery      | Node discovery service         |

#### Advanced Options

**Data Persistence**: The shard network automatically creates a `docker/data/` directory for blockchain state.

**Fresh Start**: Remove data directory to reset to genesis:
```bash
docker compose -f docker/shard-with-autopropose.yml down
rm -rf docker/data/
docker compose -f docker/shard-with-autopropose.yml up
```

**Additional Resources**: [Docker Hub Repository](https://hub.docker.com/r/f1r3flyindustries/f1r3fly-rust-node)

#### Building Docker Images Locally

After setting up the [development environment](#source), build Docker images:

**Native Build** (Recommended - 3-5x faster):
```bash
docker context use default && sbt ";compile ;project node ;Docker/publishLocal ;project rchain"
```

**Cross-Platform Build** (Production - AMD64 + ARM64):
```bash
docker context use default && CROSS_COMPILE=true sbt ";compile ;project node ;Docker/publishLocal ;project rchain"
```

Both create: `f1r3flyindustries/f1r3fly-rust-node:latest`

### Debian/Ubuntu

**Pre-built packages for Debian-based systems**

F1r3fly provides Debian packages with RNode binary and Rust libraries. **Dependency**: `java17-runtime-headless`

#### Installation Steps

1. **Download**: Visit [GitHub Releases](https://github.com/F1R3FLY-io/f1r3fly/releases) and download `rnode_X.Y.Z_all.deb`

2. **Install**:
   ```bash
   sudo apt update
   sudo apt install ./rnode_X.Y.Z_all.deb
   ```
   > Replace `X.Y.Z` with the actual version number

3. **Run**:
   ```bash
   rnode run -s
   ```

**Installation Paths**:
- Binary: `/usr/bin/rnode`
- JAR: `/usr/share/rnode/rnode.jar`

#### Build Package Locally (Optional)

```bash
# Setup development environment first
     sbt "project node;debian:packageBin"

# Package location: node/target/rnode_X.Y.Z_all.deb
     ```

### RedHat/Fedora

**Pre-built packages for RPM-based systems**

F1r3fly provides RPM packages with RNode binary and Rust libraries. **Dependency**: `java-17-openjdk`

#### Installation Steps

1. **Download**: Visit [GitHub Releases](https://github.com/F1R3FLY-io/f1r3fly/releases) and download `rnode-X.Y.Z-1.noarch.rpm`

2. **Install**:
   ```bash
   # For Fedora/newer systems
   sudo dnf install ./rnode-X.Y.Z-1.noarch.rpm
   
   # For CentOS/older systems
     sudo yum install ./rnode-X.Y.Z-1.noarch.rpm
     ```
   > Replace `X.Y.Z` with the actual version number

3. **Run**:
   ```bash
   rnode run -s
   ```

**Installation Paths**:
- Binary: `/usr/bin/rnode`
- JAR: `/usr/share/rnode/rnode.jar`

#### Build Package Locally (Optional)

```bash
# Setup development environment first
     sbt "project node;rpm:packageBin"

# Package location: node/target/rpm/RPMS/noarch/rnode-X.Y.Z-1.noarch.rpm
     ```

### macOS

**Currently experimental - Docker or source build recommended**

macOS native packages are not yet available. Choose one of these options:

#### Option 1: Docker (Recommended)
Use the [Docker installation method](#docker) for the best macOS experience.

#### Option 2: Build from Source
1. Set up the [development environment](#source) using Nix and direnv
2. Build and run:
   ```bash
   # Build fat JAR
   sbt ";compile ;project node ;assembly ;project rchain"
   
   # Run RNode
   java -Djna.library.path=./rust_libraries/release \
     --add-opens java.base/sun.security.util=ALL-UNNAMED \
     --add-opens java.base/java.nio=ALL-UNNAMED \
     --add-opens java.base/sun.nio.ch=ALL-UNNAMED \
     -jar node/target/scala-2.12/rnode-assembly-1.0.0-SNAPSHOT.jar run -s
   ```

> 🔮 **Future**: Native macOS packages may be added in upcoming releases.

## Building

**Prerequisites**: [Development environment setup](#source)

### Quick Commands

```bash
# Fat JAR for local development
sbt ";compile ;project node ;assembly ;project rchain"

# Docker image (native - faster for development)
docker context use default && sbt ";compile ;project node ;Docker/publishLocal ;project rchain"

# Docker image (cross-platform - for production)
docker context use default && CROSS_COMPILE=true sbt ";compile ;project node ;Docker/publishLocal ;project rchain"

# Clean build
sbt "clean"
```

### SBT Tips

- **Keep SBT running**: Use `sbt` shell for faster subsequent commands
- **Project-specific builds**: `sbt "project node" compile`
- **Parallel compilation**: Automatic with modern SBT

🐳 **Docker Setup**: [docker/README.md](docker/README.md)

## Running

### Docker Network (Recommended)

**F1r3fly Shard with Auto-propose** - Complete blockchain network with automatic block production:

```bash
# Start the shard network (recommended)
docker compose -f docker/shard-with-autopropose.yml up

# Start in background
docker compose -f docker/shard-with-autopropose.yml up -d

# View logs
docker compose -f docker/shard-with-autopropose.yml logs -f

# Stop the network
docker compose -f docker/shard-with-autopropose.yml down
```

**Fresh Start**: Reset to genesis state:
```bash
# Stop network and remove all blockchain data
docker compose -f docker/shard-with-autopropose.yml down
rm -rf docker/data/
docker compose -f docker/shard-with-autopropose.yml up
```

**Observer Node** (optional - read-only access):
```bash
# Start observer (requires running shard network)
docker compose -f docker/observer.yml up
```

### Local Development Node

After [building from source](#fat-jar-local-development):

```bash
java -Djna.library.path=./rust_libraries/release \
  --add-opens java.base/sun.security.util=ALL-UNNAMED \
  --add-opens java.base/java.nio=ALL-UNNAMED \
  --add-opens java.base/sun.nio.ch=ALL-UNNAMED \
  -jar node/target/scala-2.12/rnode-assembly-1.0.0-SNAPSHOT.jar \
  run -s --no-upnp --allow-private-addresses --synchrony-constraint-threshold=0.0
```

**Fresh Start**: `rm -rf ~/.rnode/`

## Usage

### F1r3fly Rust Client

**Modern Rust-based CLI for interacting with F1r3fly nodes**

The F1r3fly Rust Client provides a comprehensive command-line interface for blockchain operations:

| Feature | Description |
|---------|-------------|
| **Deploy** | Upload Rholang code to F1r3fly nodes |
| **Propose** | Create new blocks containing deployed code |
| **Full Deploy** | Deploy + propose in a single operation |
| **Deploy & Wait** | Deploy with automatic finalization checking |
| **Exploratory Deploy** | Execute Rholang without blockchain commitment (read-only) |
| **Transfer** | Send REV tokens between addresses |
| **Bond Validator** | Add new validators to the network |
| **Network Health** | Check validator status and network consensus |
| **Key Management** | Generate public keys and key pairs for blockchain identities |

🔗 **Repository**: [F1R3FLY-io/rust-client](https://github.com/F1R3FLY-io/rust-client)

**Installation**:
```bash
git clone https://github.com/F1R3FLY-io/rust-client.git
cd rust-client
cargo build --release
```

**Quick Example**:
```bash
# Deploy a Rholang contract
cargo run -- deploy -f ./rho_examples/stdout.rho

# Check network status
cargo run -- status
```

### Evaluating Rholang Contracts

**Prerequisites**: [Running node](#running)

#### Quick Evaluation

1. **Build the evaluator**:
   ```bash
   sbt ";compile ;stage"
   ```

2. **Evaluate a contract**:
   ```bash
   ./node/target/universal/stage/bin/rnode \
     -Djna.library.path=./rust_libraries/release \
     eval ./rholang/examples/tut-ai.rho
   ```

#### Example Contracts

Explore the `rholang/examples/` directory for sample contracts and tutorials.

### F1r3flyFS

**Distributed file system built on F1r3fly**

F1r3flyFS provides a simple, fast file system interface on top of the F1r3fly blockchain.

🔗 **Project**: [F1r3flyFS Repository](https://github.com/F1R3FLY-io/f1r3flyfs#f1r3flyfs)

## Troubleshooting

### Common Issues and Solutions

#### Nix Issues

**Problem**: Unable to load `flake.nix` or general Nix problems
```bash
nix-garbage-collect
```

#### SBT Build Issues

**Problem**: Build failures or dependency issues
```bash
# Clear coursier cache
rm -rf ~/.cache/coursier/

# Clean SBT
sbt clean
```

#### Node Compilation Issues

**Problem**: StackOverflow error during compilation
```bash
# Option 1: Direct compile
sbt "node/compile"

# Option 2: Use SBT shell (recommended)
sbt
sbt:rchain> project node
sbt:node> compile
```

#### Rust Library Issues

**Problem**: Rust compilation or library loading errors
```bash
# Clean Rust libraries
./scripts/clean_rust_libraries.sh

# Reset Rust toolchain
rustup default stable
```

#### Docker Issues

**Problem**: Docker build failures
```bash
# Reset Docker context
docker context use default

# Clean Docker system
docker system prune -a
```

#### Port Conflicts

**Problem**: "Port already in use" errors
```bash
# Find processes using F1r3fly ports
lsof -i :40400-40404

# Kill specific process
kill -9 <PID>
```

## Configuration File

**Customize RNode behavior with HOCON configuration**

### Configuration Options

- **Default location**: Data directory (usually `~/.rnode/`)
- **Custom location**: Use `--config-file <path>` command line option
- **Format**: [HOCON](https://github.com/lightbend/config/blob/master/HOCON.md) (Human-Optimized Config Object Notation)

### Reference Configuration

View all available options: [defaults.conf](node/src/main/resources/defaults.conf)

### Example Configuration

```hocon
# Basic node configuration
standalone = false

# Protocol server settings
protocol-server {
  network-id = "testnet"
  port = 40400
}

# Bootstrap configuration
protocol-client {
  network-id = "testnet"
  bootstrap = "rnode://de6eed5d00cf080fc587eeb412cb31a75fd10358@52.119.8.109?protocol=40400&discovery=40404"
}

# Peer discovery
peers-discovery {
  port = 40404
}

# API server configuration
api-server {
  host = "my-rnode.domain.com"
  port-grpc-external = 40401
  port-grpc-internal = 40402
  port-http = 40403
  port-admin-http = 40405
}

# Storage settings
storage {
  data-dir = "/my-data-dir"
}

# Casper consensus configuration
casper {
  fault-tolerance-threshold = 1
  shard-name = "root"
  finalization-rate = 1
}

# Metrics and monitoring
metrics {
  prometheus = false
  influxdb = false
  influxdb-udp = false
  zipkin = false
  sigar = false
}

# Development mode
dev-mode = false
```

## Development

**Contributing to F1r3fly? Start here!**

### Development Setup

1. **Environment**: Follow [source installation](#source) instructions
2. **Docker**: Use `docker/shard-with-autopropose.yml` for testing
3. **Client**: Use [F1r3fly Rust Client](https://github.com/F1R3FLY-io/rust-client) for interaction

### Contribution Workflow

1. Fork the repository
2. Create feature branch: `git checkout -b feature/amazing-feature`
3. Make changes and test locally
4. Submit pull request

🐳 **Docker Guide**: [docker/README.md](docker/README.md) - Complete Docker setup, validator bonding, and network configuration

## Support & Community

### Discord Community

Join the F1r3fly community for real-time support, tutorials, and project updates:

<<<<<<< HEAD
### Testing 

Run all Rust tests: `./scripts/run_rust_tests.sh`

For more detailed instructions, see the [developer guide](DEVELOPER.md).
=======
🌐 **[F1r3fly Discord](https://discord.gg/NN59aFdAHM)**
>>>>>>> 8bd0831d

**Available Resources**:
- Project tutorials and documentation
- Development planning and discussions
- Events calendar and announcements
- Community support and Q&A

### Getting Help

1. **Documentation**: Start with this README and the [Node CLI docs](node-cli/README.md)
2. **Troubleshooting**: Check the [troubleshooting section](#troubleshooting)
3. **Community**: Ask questions in Discord
4. **Issues**: Report bugs in GitHub Issues

## Caveats and Filing Issues

### Known Issues

⚠️ **Pre-release Software**: F1r3fly is under active development

**Current Issue Trackers**:
- **F1r3fly Issues**: [GitHub Issues](https://github.com/F1R3FLY-io/f1r3fly/issues)
- **RChain Legacy Issues**: [Legacy Bug Reports](https://github.com/rchain/rchain/issues?q=is%3Aopen+is%3Aissue+label%3Abug)

### Filing Bug Reports

**Report Issues**: [Create New Issue](https://github.com/F1R3FLY-io/f1r3fly/issues/new)

**Include in your report**:
- F1r3fly version
- Operating system and version
- Steps to reproduce
- Expected vs actual behavior
- Relevant logs or error messages

## Acknowledgements

**Performance Profiling**: 
We use [YourKit](https://www.yourkit.com/) to profile F1r3fly performance. YourKit supports open source projects with their full-featured Java and .NET profilers.

**Tools**:
- [YourKit Java Profiler](https://www.yourkit.com/java/profiler/)
- [YourKit .NET Profiler](https://www.yourkit.com/.net/profiler/)

## License Information

F1r3fly is licensed under the **Apache License 2.0**.<|MERGE_RESOLUTION|>--- conflicted
+++ resolved
@@ -547,15 +547,7 @@
 
 Join the F1r3fly community for real-time support, tutorials, and project updates:
 
-<<<<<<< HEAD
-### Testing 
-
-Run all Rust tests: `./scripts/run_rust_tests.sh`
-
-For more detailed instructions, see the [developer guide](DEVELOPER.md).
-=======
 🌐 **[F1r3fly Discord](https://discord.gg/NN59aFdAHM)**
->>>>>>> 8bd0831d
 
 **Available Resources**:
 - Project tutorials and documentation
